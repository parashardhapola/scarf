"""
Contains the primary interface to interact with data (i. e. DataStore) and its superclasses.

- Classes:
    - DataStore: DataStore objects provide the primary interface to interact with the data.
"""

import os
import numpy as np
from typing import List, Iterable, Tuple, Generator, Union
import pandas as pd
import zarr
from tqdm import tqdm
import dask.array as daskarr
from scipy.sparse import csr_matrix, coo_matrix
from .writers import create_zarr_dataset, create_zarr_obj_array
from .metadata import MetaData
from .assay import Assay, RNAassay, ATACassay, ADTassay
from .utils import show_progress, system_call, clean_array, controlled_compute
from .logging_utils import logger

__all__ = ['DataStore']


def sanitize_hierarchy(z: zarr.hierarchy, assay_name: str) -> bool:
    """
    Test if an assay node in zarr object was created properly.

    Args:
        z: Zarr hierarchy object
        assay_name: String value with name of assay.

    Returns:
        True if assay_name is present in z and contains `counts` and `featureData` child nodes else raises error

    """
    if assay_name in z:
        if 'counts' not in z[assay_name]:
            raise KeyError(f"ERROR: 'counts' not found in {assay_name}")
        if 'featureData' not in z[assay_name]:
            raise KeyError(f"ERROR: 'featureData' not found in {assay_name}")
    else:
        raise KeyError(f"ERROR: {assay_name} not found in zarr file")
    return True


class BaseDataStore:
    """
    This is the base datastore class that deals with loading of assays from Zarr files and generating basic cell
    statistics like nCounts and nFeatures. Superclass of the other DataStores.

    Attributes:
        cells: MetaData object with cells and info about each cell (e. g. RNA_nCounts ids).
        assayNames: List of assay names in Zarr file, e. g. 'RNA' or 'ATAC'.
        nthreads: Number of threads to use for this datastore instance.
        z: The Zarr file (directory) used for for this datastore instance.
    """

    def __init__(self, zarr_loc: str, assay_types: dict, default_assay: str,
                 min_features_per_cell: int, min_cells_per_feature: int,
                 mito_pattern: str, ribo_pattern: str, nthreads: int, zarr_mode: str, synchronizer):
        """
        Args:
            zarr_loc: Path to Zarr file created using one of writer functions of Scarf
            assay_types: A dictionary with keys as assay names present in the Zarr file and values as either one of:
                         'RNA', 'ADT', 'ATAC' or 'GeneActivity'
            default_assay: Name of assay that should be considered as default. It is mandatory to provide this value
                           when DataStore loads a Zarr file for the first time
            min_features_per_cell: Minimum number of non-zero features in a cell. If lower than this then the cell
                                   will be filtered out.
            min_cells_per_feature: Minimum number of cells where a feature has a non-zero value. Genes with values
                                   less than this will be filtered out
            mito_pattern: Regex pattern to capture mitochondrial genes (default: 'MT-')
            ribo_pattern: Regex pattern to capture ribosomal genes (default: 'RPS|RPL|MRPS|MRPL')
            nthreads: Number of maximum threads to use in all multi-threaded functions
            zarr_mode: For read-write mode use r+' or for read-only use 'r' (Default value: 'r+')
            synchronizer: Used as `synchronizer` parameter when opening the Zarr file. Please refer to this page for
                          more details: https://zarr.readthedocs.io/en/stable/api/sync.html. By default
                          ThreadSynchronizer will be used.
        """

        self._fn: str = zarr_loc
        if type(self._fn) != str:
            self.z: zarr.hierarchy = zarr.group(self._fn, synchronizer=synchronizer)
        else:
            self.z: zarr.hierarchy = zarr.open(self._fn, mode=zarr_mode, synchronizer=synchronizer)
        self.nthreads = nthreads
        # The order is critical here:
        self.cells = self._load_cells()
        self.assayNames = self._get_assay_names()
        self._defaultAssay = self._load_default_assay(default_assay)
        self._load_assays(min_cells_per_feature, assay_types)
        # TODO: Reset all attrs, pca, dendrogram etc
        self._ini_cell_props(min_features_per_cell, mito_pattern, ribo_pattern)
        self._cachedMagicOperator = None
        self._cachedMagicOperatorLoc = None
        # TODO: Implement _caches to hold are cached data
        # TODO: Implement _defaults to hold default parameters for methods

    def _load_cells(self) -> MetaData:
        """
        This convenience function loads cellData level from the Zarr hierarchy.

        Returns:
            Metadata object

        """
        if 'cellData' not in self.z:
            raise KeyError("ERROR: cellData not found in zarr file")
        return MetaData(self.z['cellData'])

    def _get_assay_names(self) -> List[str]:
        """
        Load all assay names present in the Zarr file. Zarr writers create an 'is_assay' attribute in the assay level
        and this function looks for presence of those attributes to load assay names.

        Returns:
            Names of assays present in a Zarr file

        """
        assays = []
        for i in self.z.group_keys():
            if 'is_assay' in self.z[i].attrs.keys():
                sanitize_hierarchy(self.z, i)
                assays.append(i)
        return assays

    def _load_default_assay(self, assay_name: str = None) -> str:
        """
        This function sets a given assay name as defaultAssay attribute. If `assay_name` value is None then the
        top-level directory attributes in the Zarr file are looked up for presence of previously used default assay.

        Args:
            assay_name: Name of the assay to be considered for setting as default.

        Returns:
            Name of the assay to be set as default assay

        """
        if assay_name is None:
            if 'defaultAssay' in self.z.attrs:
                assay_name = self.z.attrs['defaultAssay']
            else:
                if len(self.assayNames) == 1:
                    assay_name = self.assayNames[0]
                    self.z.attrs['defaultAssay'] = assay_name
                else:
                    raise ValueError("ERROR: You have more than one assay data. "
                                     f"Choose one from: {' '.join(self.assayNames)}\n using 'default_assay' parameter. "
                                     "Please note that names are case-sensitive.")
        else:
            if assay_name in self.assayNames:
                if 'defaultAssay' in self.z.attrs:
                    if assay_name != self.z.attrs['defaultAssay']:
                        logger.info(f"Default assay changed from {self.z.attrs['defaultAssay']} to {assay_name}")
                self.z.attrs['defaultAssay'] = assay_name
            else:
                raise ValueError(f"ERROR: The provided default assay name: {assay_name} was not found. "
                                 f"Please Choose one from: {' '.join(self.assayNames)}\n"
                                 "Please note that the names are case-sensitive.")
        return assay_name

    def _load_assays(self, min_cells: int, custom_assay_types: dict = None) -> None:
        """
        This function loads all the assay names present in attribute `assayNames` as Assay objects. An attempt is made
        to automatically determine the most appropriate Assay class for each assay based on following mapping:

        literal_blocks::
            {'RNA': RNAassay, 'ATAC': ATACassay, 'ADT': ADTassay, 'GeneActivity': RNAassay, 'URNA': RNAassay}

        If an assay name does not match any of the keys above then it is assigned as generic assay class. This can be
        overridden using `predefined_assays` parameter

        Args:
            min_cells: Minimum number of cells that a feature in each assay must be present to not be discarded (i.e.
                       receive False value in `I` column)
            custom_assay_types: A mapping of assay names to Assay class type to associated with.

        Returns:
        """

        preset_assay_types = {'RNA': RNAassay, 'ATAC': ATACassay, 'ADT': ADTassay,
                              'GeneActivity': RNAassay, 'URNA': RNAassay, 'Assay': Assay}
        caution_statement = "%s was set as a generic Assay with no normalization. If this is unintended " \
                            "then please make sure that you provide a correct assay type for this assay using " \
                            "'assay_types' parameter."
        caution_statement = caution_statement + "\nIf you have more than one assay in the dataset then you can set " \
                                                "assay_types={'assay1': 'RNA', 'assay2': 'ADT'} " \
                                                "Just replace with actual assay names instead of assay1 and assay2"
        if 'assayTypes' not in self.z.attrs:
            self.z.attrs['assayTypes'] = {}
        z_attrs = dict(self.z.attrs['assayTypes'])
        if custom_assay_types is None:
            custom_assay_types = {}
        for i in self.assayNames:
            if i in custom_assay_types:
                if custom_assay_types[i] in preset_assay_types:
                    assay = preset_assay_types[custom_assay_types[i]]
                    assay_name = custom_assay_types[i]
                else:
                    logger.warning(f"{custom_assay_types[i]} is not a recognized assay type. Has to be one of "
                                   f"{', '.join(list(preset_assay_types.keys()))}\nPLease note that the names are"
                                   f" case-sensitive.")
                    logger.warning(caution_statement % i)
                    assay = Assay
                    assay_name = 'Assay'
                if i in z_attrs and assay_name == z_attrs[i]:
                    pass
                else:
                    z_attrs[i] = assay_name
                    logger.info(f"Setting assay {i} to assay type: {assay.__name__}")
            elif i in z_attrs:
                assay = preset_assay_types[z_attrs[i]]
            else:
                if i in preset_assay_types:
                    assay = preset_assay_types[i]
                    assay_name = i
                else:
                    logger.warning(caution_statement % i)
                    assay = Assay
                    assay_name = 'Assay'
                if i in z_attrs and assay_name == z_attrs[i]:
                    pass
                else:
                    z_attrs[i] = assay_name
                    logger.info(f"Setting assay {i} to assay type: {assay.__name__}")
            setattr(self, i, assay(self.z, i, self.cells, min_cells_per_feature=min_cells, nthreads=self.nthreads))
        if self.z.attrs['assayTypes'] != z_attrs:
            self.z.attrs['assayTypes'] = z_attrs
        return None

    def _get_assay(self, from_assay: str) -> Union[Assay, RNAassay, ADTassay, ATACassay]:
        """
        This is a convenience function used internally to quickly obtain the assay object that is linked to a assay name.

        Args:
            from_assay: Name of the assay whose object is to be returned.

        Returns:

        """
        if from_assay is None or from_assay == '':
            from_assay = self._defaultAssay
        return self.__getattribute__(from_assay)

    def _get_latest_feat_key(self, from_assay: str) -> str:
        """
        Looks up the the value in assay level attributes for key 'latest_feat_key'.

        Args:
            from_assay: Assay whose latest feature is to be returned.

        Returns:
            Name of the latest feature that was used to run `save_normalized_data`

        """
        assay = self._get_assay(from_assay)
        return assay.attrs['latest_feat_key']

    def _get_latest_cell_key(self, from_assay: str) -> str:
        """
        Looks up the the value in assay level attributes for key 'latest_cell_key'.

        Args:
            from_assay: Assay whose latest feature is to be returned.

        Returns:
            Name of the latest feature that was used to run `save_normalized_data`

        """
        assay = self._get_assay(from_assay)
        return assay.attrs['latest_cell_key']

    def _ini_cell_props(self, min_features: int, mito_pattern: str, ribo_pattern: str) -> None:
        """
        This function is called on class initialization. For each assay, it calculates per-cell statistics i.e. nCounts,
        nFeatures, percentMito and percentRibo. These statistics are then populated into the cell metadata table.

        Args:
            min_features: Minimum features that a cell must have non-zero value before being filtered out.
            mito_pattern: Regex pattern for identification of mitochondrial genes.
            ribo_pattern: Regex pattern for identification of ribosomal genes.

        Returns:

        """
        for from_assay in self.assayNames:
            assay = self._get_assay(from_assay)

            var_name = from_assay + '_nCounts'
            if var_name not in self.cells.columns:
                n_c = show_progress(assay.rawData.sum(axis=1),
                                    f"({from_assay}) Computing nCounts", self.nthreads)
                self.cells.insert(var_name, n_c.astype(np.float_), overwrite=True)
                if type(assay) == RNAassay:
                    min_nc = min(n_c)
                    if min(n_c) < assay.sf:
                        logger.warning(f"Minimum cell count ({min_nc}) is lower than "
                                       f"size factor multiplier ({assay.sf})")
            var_name = from_assay + '_nFeatures'
            if var_name not in self.cells.columns:
                n_f = show_progress((assay.rawData > 0).sum(axis=1),
                                    f"({from_assay}) Computing nFeatures", self.nthreads)
                self.cells.insert(var_name, n_f.astype(np.float_), overwrite=True)

            if type(assay) == RNAassay:
                if mito_pattern is None:
                    mito_pattern = 'MT-|mt'
                var_name = from_assay + '_percentMito'
                assay.add_percent_feature(mito_pattern, var_name)

                if ribo_pattern is None:
                    ribo_pattern = 'RPS|RPL|MRPS|MRPL'
                var_name = from_assay + '_percentRibo'
                assay.add_percent_feature(ribo_pattern, var_name)

            if from_assay == self._defaultAssay:
                v = self.cells.fetch(from_assay + '_nFeatures')
                if min_features > np.median(v):
                    logger.warning(f"More than of half of the less have less than {min_features} features for assay: "
                                   f"{from_assay}. Will not remove low quality cells automatically.")
                else:
                    bv = self.cells.sift(from_assay + '_nFeatures', min_features, np.Inf)
                    # Making sure that the write operation is only done if the filtering results have changed
                    cur_I = self.cells.fetch_all('I')
                    nbv = bv & cur_I
                    if all(nbv == cur_I) is False:
                        self.cells.update_key(bv, key='I')

    @staticmethod
    def _col_renamer(from_assay: str, cell_key: str, suffix: str) -> str:
        """
        A convenience function for internal usage that creates naming rule for the metadata columns.

        Args:
            from_assay: Name of the assay.
            cell_key: Cell key to use.
            suffix: Base name for the column.

        Returns:
            column name updated as per the naming rule

        """
        if cell_key == 'I':
            ret_val = '_'.join(list(map(str, [from_assay, suffix])))
        else:
            ret_val = '_'.join(list(map(str, [from_assay, cell_key, suffix])))
        return ret_val

    def set_default_assay(self, assay_name: str) -> None:
        """
        Override assigning of default assay.

        Args:
            assay_name: Name of the assay that should be set as default.

        Returns:

        Raises:
            ValueError: if `assay_name` is not found in attribute `assayNames`

        """
        if assay_name in self.assayNames:
            self._defaultAssay = assay_name
            self.z.attrs['defaultAssay'] = assay_name
        else:
            raise ValueError(f"ERROR: {assay_name} assay was not found.")

    def get_cell_vals(self, *, from_assay: str, cell_key: str, k: str, clip_fraction: float = 0):
        """
        Fetches data from the Zarr file.

        This convenience function allows fetching values for cells from either cell metadata table or values of a
        given feature from normalized matrix.

        Args:
            from_assay: Name of assay to be used. If no value is provided then the default assay will be used.
            cell_key: One of the columns from cell metadata table that indicates the cells to be used. The values in
                      the chosen column should be boolean (Default value: 'I')
            k: A cell metadata column or name of a feature.
            clip_fraction: This value is multiplied by 100 and the percentiles are soft-clipped from either end.
                           (Default value: 0)

        Returns:
            The requested values
        """
        cell_idx = self.cells.active_index(cell_key)
        if k not in self.cells.columns:
            assay = self._get_assay(from_assay)
            feat_idx = assay.feats.get_index_by([k], 'names')
            if len(feat_idx) == 0:
                raise ValueError(f"ERROR: {k} not found in {from_assay} assay.")
            else:
                if len(feat_idx) > 1:
                    logger.warning(f"Plotting mean of {len(feat_idx)} features because {k} is not unique.")
            vals = controlled_compute(assay.normed(cell_idx, feat_idx).mean(axis=1), self.nthreads).astype(np.float_)
        else:
            vals = self.cells.fetch(k, cell_key)
        if clip_fraction < 0 or clip_fraction > 1:
            raise ValueError("ERROR: Value for `clip_fraction` parameter should be between 0 and 1")
        if clip_fraction > 0:
            if vals.dtype in [np.float_, np.uint64]:
                min_v = np.percentile(vals, 100 * clip_fraction)
                max_v = np.percentile(vals, 100 - 100 * clip_fraction)
                vals[vals < min_v] = min_v
                vals[vals > max_v] = max_v
        return vals

    def __repr__(self):
        res = f"DataStore has {self.cells.active_index('I').shape[0]} ({self.cells.N}) cells with" \
              f" {len(self.assayNames)} assays: {' '.join(self.assayNames)}"
        htabs = ' ' * 3
        stabs = htabs * 2
        dtabs = stabs * 2
        res = res + f"\n{htabs}Cell metadata:"
        res += '\n' + dtabs + ''.join(
            [f"'{x}', " if n % 5 != 0 else f"'{x}', \n{dtabs}" for n, x in enumerate(self.cells.columns, start=1)])
        res = res.rstrip('\n\t')[:-2]
        for i in self.assayNames:
            assay = self._get_assay(i)
            res += f"\n{htabs}{i} assay has {assay.feats.fetch_all('I').sum()} ({assay.feats.N}) " \
                   f"features and following metadata:"
            res += '\n' + dtabs + ''.join([f"'{x}', " if n % 5 != 0 else f"'{x}', \n{dtabs}" for n, x in
                                           enumerate(assay.feats.columns, start=1)])
            res = res.rstrip('\n\t')[:-2]
            if 'projections' in self.z[i]:
                targets = []
                layouts = []
                for j in self.z[i]['projections']:
                    if 'indices' in self.z[i]['projections'][j]:
                        targets.append(j)
                    else:
                        layouts.append(j)
                if len(targets) > 0:
                    res += f"\n{stabs}Projected samples:"
                    res += '\n' + dtabs + ''.join([f"'{x}', " if n % 5 != 0 else f"'{x}', \n{dtabs}" for n, x in
                                                   enumerate(targets, start=1)])
                    res = res.rstrip('\n\t')[:-2]
                if len(layouts) > 0:
                    res += f"\n{stabs}Co-embeddings:"
                    res += '\n' + dtabs + ''.join([f"'{x}', " if n % 5 != 0 else f"'{x}', \n{dtabs}" for n, x in
                                                   enumerate(layouts, start=1)])
                    res = res.rstrip('\n\t')[:-2]
        return res


# Note for the docstring: Attributes are copied from BaseDataStore docstring since the constructor is inherited.
# Meaning, for any attribute change in BaseDataStore a manual update to docstring here is needed as well. - RO
class GraphDataStore(BaseDataStore):
    """
    This class extends BaseDataStore by providing methods required to generate a cell-cell neighbourhood graph.

    It also contains all the methods that use the KNN graphs as primary input like UMAP/tSNE embedding calculation,
    clustering, down-sampling etc.

    Attributes:
        cells: List of cell barcodes.
        assayNames: List of assay names in Zarr file, e. g. 'RNA' or 'ATAC'.
        nthreads: Number of threads to use for this datastore instance.
        z: The Zarr file (directory) used for for this datastore instance.
    """

    def __init__(self, **kwargs):
        super().__init__(**kwargs)

    @staticmethod
    def _choose_reduction_method(assay: Assay, reduction_method: str) -> str:
        """
        This is a convenience function to determine the linear dimension reduction method to be used for a given assay.
        It is uses a predetermine rule to make this determination.

        Args:
            assay: Assay object.
            reduction_method: Name of reduction method to use. It can be one from either: 'pca', 'lsi', 'auto'.

        Returns:
            The name of dimension reduction method to be used. Either 'pca' or 'lsi'

        Raises:
            ValueError: If `reduction_method` is not one of either 'pca', 'lsi', 'auto'

        """
        reduction_method = reduction_method.lower()
        if reduction_method not in ['pca', 'lsi', 'auto', 'custom']:
            raise ValueError("ERROR: Please choose either 'pca' or 'lsi' as reduction method")
        if reduction_method == 'auto':
            assay_type = str(assay.__class__).split('.')[-1][:-2]
            if assay_type == 'ATACassay':
                logger.info("Using LSI for dimension reduction")
                reduction_method = 'lsi'
            else:
                logger.info("Using PCA for dimension reduction")
                reduction_method = 'pca'
        return reduction_method

    def _set_graph_params(self, from_assay, cell_key, feat_key, log_transform=None, renormalize_subset=None,
                          reduction_method='auto', dims=None, pca_cell_key=None,
                          ann_metric=None, ann_efc=None, ann_ef=None, ann_m=None,
                          rand_state=None, k=None, n_centroids=None, local_connectivity=None, bandwidth=None) -> tuple:
        """
        This function allows determination of values for the parameters of `make_graph` function. This function harbours
        the default values for each parameter.  If parameter value is None, then before choosing the default, it tries
        to use the values from latest iteration of the step within the same hierarchy tree.
        Find details for parameters in the `make_graph` method

        Args:
            from_assay: Same as from_assay in make_graph
            cell_key: Same as cell_key in make_graph
            feat_key: Same as feat_key in make_graph
            log_transform: Same as log_transform in make_graph
            renormalize_subset: Same as renormalize_subset in make_graph
            reduction_method: Same as reduction_method in make_graph
            dims: Same as dims in make_graph
            pca_cell_key: Same as pca_cell_key in make_graph
            ann_metric: Same as ann_metric in make_graph
            ann_efc: Same as ann_efc in make_graph
            ann_ef: Same as ann_ef in make_graph
            ann_m: Same as ann_m in make_graph
            rand_state: Same as rand_state in make_graph
            k: Same as k in make_graph
            n_centroids: Same as n_centroids in make_graph
            local_connectivity: Same as local_connectivity in make_graph
            bandwidth: Same as bandwidth in make_graph

        Returns:
            Finalized values for the all the optional parameters in the same order

        """

        def log_message(category, name, value, custom_msg=None):
            """
            Convenience function to log variable usage messages for make_graph

            Args:
                category:
                name:
                value:
                custom_msg:

            Returns:

            """
            msg = f"No value provided for parameter `{name}`. "
            if category == 'default':
                msg += f"Will use default value: {value}"
                logger.info(msg)
            elif category == 'cached':
                msg += f"Will use previously used value: {value}"
                logger.info(msg)
            else:
                if custom_msg is None:
                    return False
                else:
                    logger.info(custom_msg)
            return True

        default_values = {
            'log_transform': True,
            'renormalize_subset': True,
            'dims': 11,
            'ann_metric': 'l2',
            'rand_state': 4466,
            'k': 11,
            'n_centroids': 1000,
            'local_connectivity': 1.0,
            'bandwidth': 1.5
        }

        normed_loc = f"{from_assay}/normed__{cell_key}__{feat_key}"
        if log_transform is None or renormalize_subset is None:
            if normed_loc in self.z and 'subset_params' in self.z[normed_loc].attrs:
                # This works in coordination with save_normalized_data
                subset_params = self.z[normed_loc].attrs['subset_params']
                c_log_transform, c_renormalize_subset = (subset_params['log_transform'],
                                                         subset_params['renormalize_subset'])
            else:
                c_log_transform, c_renormalize_subset = None, None
            if log_transform is None:
                if c_log_transform is not None:
                    log_transform = bool(c_log_transform)
                    log_message('cached', 'log_transform', log_transform)
                else:
                    log_transform = default_values['log_transform']
                    log_message('default', 'log_transform', log_transform)
            if renormalize_subset is None:
                if c_renormalize_subset is not None:
                    renormalize_subset = bool(c_renormalize_subset)
                    log_message('cached', 'renormalize_subset', renormalize_subset)
                else:
                    renormalize_subset = default_values['renormalize_subset']
                    log_message('default', 'renormalize_subset', renormalize_subset)
        log_transform = bool(log_transform)
        renormalize_subset = bool(renormalize_subset)

        if dims is None or pca_cell_key is None:
            if normed_loc in self.z and 'latest_reduction' in self.z[normed_loc].attrs:
                reduction_loc = self.z[normed_loc].attrs['latest_reduction']
                c_dims, c_pca_cell_key = reduction_loc.rsplit('__', 2)[1:]
            else:
                c_dims, c_pca_cell_key = None, None
            if dims is None:
                if c_dims is not None:
                    dims = int(c_dims)
                    log_message('cached', 'dims', dims)
                else:
                    dims = default_values['dims']
                    log_message('default', 'dims', dims)
            if pca_cell_key is None:
                if c_pca_cell_key is not None:
                    pca_cell_key = c_pca_cell_key
                    log_message('cached', 'pca_cell_key', pca_cell_key)
                else:
                    pca_cell_key = cell_key
                    log_message('default', 'pca_cell_key', pca_cell_key)
            else:
                if pca_cell_key not in self.cells.columns:
                    raise ValueError(f"ERROR: `pca_use_cell_key` {pca_cell_key} does not exist in cell metadata")
                if self.cells.get_dtype(pca_cell_key) != bool:
                    raise TypeError("ERROR: Type of `pca_use_cell_key` column in cell metadata should be `bool`")
        dims = int(dims)
        reduction_method = self._choose_reduction_method(self._get_assay(from_assay), reduction_method)
        reduction_loc = f"{normed_loc}/reduction__{reduction_method}__{dims}__{pca_cell_key}"

        if ann_metric is None or ann_efc is None or ann_ef is None or ann_m is None or rand_state is None:
            if reduction_loc in self.z and 'latest_ann' in self.z[reduction_loc].attrs:
                ann_loc = self.z[reduction_loc].attrs['latest_ann']
                c_ann_metric, c_ann_efc, c_ann_ef, c_ann_m, c_rand_state = \
                    ann_loc.rsplit('/', 1)[1].split('__')[1:]
            else:
                c_ann_metric, c_ann_efc, c_ann_ef, c_ann_m, c_rand_state = \
                    None, None, None, None, None
            if ann_metric is None:
                if c_ann_metric is not None:
                    ann_metric = c_ann_metric
                    log_message('cached', 'ann_metric', ann_metric)
                else:
                    ann_metric = default_values['ann_metric']
                    log_message('default', 'ann_metric', ann_metric)
            if ann_efc is None:
                if c_ann_efc is not None:
                    ann_efc = int(c_ann_efc)
                    log_message('cached', 'ann_efc', ann_efc)
                else:
                    ann_efc = None  # Will be set after value for k is determined
                    log_message('default', 'ann_efc', f'min(100, max(k * 3, 50))')
            if ann_ef is None:
                if c_ann_ef is not None:
                    ann_ef = int(c_ann_ef)
                    log_message('cached', 'ann_ef', ann_ef)
                else:
                    ann_ef = None  # Will be set after value for k is determined
                    log_message('default', 'ann_ef', f'min(100, max(k * 3, 50))')
            if ann_m is None:
                if c_ann_m is not None:
                    ann_m = int(c_ann_m)
                    log_message('cached', 'ann_m', ann_m)
                else:
                    ann_m = min(max(48, int(dims * 1.5)), 64)
                    log_message('default', 'ann_m', ann_m)
            if rand_state is None:
                if c_rand_state is not None:
                    rand_state = int(c_rand_state)
                    log_message('cached', 'rand_state', rand_state)
                else:
                    rand_state = default_values['rand_state']
                    log_message('default', 'rand_state', rand_state)
        ann_metric = str(ann_metric)
        ann_m = int(ann_m)
        rand_state = int(rand_state)

        if k is None:
            if reduction_loc in self.z and 'latest_ann' in self.z[reduction_loc].attrs:
                ann_loc = self.z[reduction_loc].attrs['latest_ann']
                knn_loc = self.z[ann_loc].attrs['latest_knn']
                k = int(knn_loc.rsplit('__', 1)[1])
                log_message('cached', 'k', k)
            else:
                k = default_values['k']
                log_message('default', 'k', k)
        k = int(k)
        if ann_ef is None:
            ann_ef = min(100, max(k * 3, 50))
        ann_ef = int(ann_ef)
        if ann_efc is None:
            ann_efc = min(100, max(k * 3, 50))
        ann_efc = int(ann_efc)
        ann_loc = f"{reduction_loc}/ann__{ann_metric}__{ann_efc}__{ann_ef}__{ann_m}__{rand_state}"
        knn_loc = f"{ann_loc}/knn__{k}"

        if n_centroids is None:
            if reduction_loc in self.z and 'latest_kmeans' in self.z[reduction_loc].attrs:
                kmeans_loc = self.z[reduction_loc].attrs['latest_kmeans']
                n_centroids = int(kmeans_loc.split('/')[-1].split('__')[1])  # depends on param_joiner
                log_message('default', 'n_centroids', n_centroids)
            else:
                # n_centroids = min(data.shape[0]/10, max(500, data.shape[0]/100))
                n_centroids = default_values['n_centroids']
                log_message('default', 'n_centroids', n_centroids)
        n_centroids = int(n_centroids)

        if local_connectivity is None or bandwidth is None:
            if knn_loc in self.z and 'latest_graph' in self.z[knn_loc].attrs:
                graph_loc = self.z[knn_loc].attrs['latest_graph']
                c_local_connectivity, c_bandwidth = map(float, graph_loc.rsplit('/')[-1].split('__')[1:])
            else:
                c_local_connectivity, c_bandwidth = None, None
            if local_connectivity is None:
                if c_local_connectivity is not None:
                    local_connectivity = c_local_connectivity
                    log_message('cached', 'local_connectivity', local_connectivity)
                else:
                    local_connectivity = default_values['local_connectivity']
                    log_message('default', 'local_connectivity', local_connectivity)
            if bandwidth is None:
                if c_bandwidth is not None:
                    bandwidth = c_bandwidth
                    log_message('cached', 'bandwidth', bandwidth)
                else:
                    bandwidth = default_values['bandwidth']
                    log_message('default', 'bandwidth', bandwidth)
        local_connectivity = float(local_connectivity)
        bandwidth = float(bandwidth)

        return (log_transform, renormalize_subset, reduction_method, dims, pca_cell_key,
                ann_metric, ann_efc, ann_ef, ann_m, rand_state, k, n_centroids, local_connectivity, bandwidth)

    def _get_latest_keys(self, from_assay: str, cell_key: str, feat_key: str) -> Tuple[str, str, str]:
        if from_assay is None:
            from_assay = self._defaultAssay
        if cell_key is None:
            cell_key = self._get_latest_cell_key(from_assay)
        if feat_key is None:
            feat_key = self._get_latest_feat_key(from_assay)
        return from_assay, cell_key, feat_key

    def _get_latest_graph_loc(self, from_assay: str, cell_key: str, feat_key: str) -> str:
        """
        Convenience function to identify location of latest graph in the Zarr hierarchy.

        Args:
            from_assay: Name of the assay.
            cell_key: Cell key used to create the graph.
            feat_key: Feature key used to create the graph.

        Returns:
            Path of graph in the Zarr hierarchy

        """
        normed_loc = f"{from_assay}/normed__{cell_key}__{feat_key}"
        reduction_loc = self.z[normed_loc].attrs['latest_reduction']
        ann_loc = self.z[reduction_loc].attrs['latest_ann']
        knn_loc = self.z[ann_loc].attrs['latest_knn']
        return self.z[knn_loc].attrs['latest_graph']

    def _get_ini_embed(self, from_assay: str, cell_key: str, feat_key: str, n_comps: int) -> np.ndarray:
        """
        Runs PCA on kmeans cluster centers and ascribes the PC values to individual cells based on their cluster
        labels. This is used in `run_umap` and `run_tsne` for initial embedding of cells. Uses `rescale_array` to
        to reduce the magnitude of extreme values.

        Args:
            from_assay: Name fo the assay for which Kmeans was fit.
            cell_key: Cell key used.
            feat_key: Feature key used.
            n_comps: Number of PC components to use

        Returns:
            Matrix with n_comps dimensions representing initial embedding of cells.

        """
        from sklearn.decomposition import PCA
        from .utils import rescale_array

        normed_loc = f"{from_assay}/normed__{cell_key}__{feat_key}"
        reduction_loc = self.z[normed_loc].attrs['latest_reduction']
        kmeans_loc = self.z[reduction_loc].attrs['latest_kmeans']
        pc = PCA(n_components=n_comps).fit_transform(self.z[kmeans_loc]['cluster_centers'][:])
        for i in range(n_comps):
            pc[:, i] = rescale_array(pc[:, i])
        clusters = self.z[kmeans_loc]['cluster_labels'][:].astype(np.uint32)
        return np.array([pc[x] for x in clusters]).astype(np.float32, order="C")

    def _get_graph_ncells_k(self, graph_loc: str) -> Tuple[int, int]:
        """

        Args:
            graph_loc:

        Returns:

        """
        knn_loc = self.z[graph_loc.rsplit('/', 1)[0]]
        return knn_loc['indices'].shape

    def _store_to_sparse(self, graph_loc: str, sparse_format: str = 'csr', use_k: int = None) -> tuple:
        """

        Args:
            graph_loc:
            sparse_format:
            use_k:

        Returns:

        """
        store = self.z[graph_loc]
        n_cells, k = self._get_graph_ncells_k(graph_loc)
        # TODO: can we have a progress bar for graph loading. Append to coo matrix?
        if use_k is None:
            use_k = k
        if use_k > k:
            use_k = k
        if use_k < 1:
            use_k = 1
        if use_k != k:
            indexer = np.tile([True] * use_k + [False] * (k - use_k), n_cells)
        else:
            indexer = None
        w, e = store['weights'][:], store['edges'][:]
        if indexer is not None:
            w, e = w[indexer], e[indexer]
        if sparse_format == 'csr':
            return n_cells, csr_matrix((w, (e[:, 0], e[:, 1])), shape=(n_cells, n_cells))
        else:
            return n_cells, coo_matrix((w, (e[:, 0], e[:, 1])), shape=(n_cells, n_cells))

    def make_graph(self, *, from_assay: str = None, cell_key: str = None, feat_key: str = None,
                   pca_cell_key: str = None, reduction_method: str = 'auto', dims: int = None, k: int = None,
                   ann_metric: str = None, ann_efc: int = None, ann_ef: int = None, ann_m: int = None,
                   ann_parallel: bool = False, rand_state: int = None, n_centroids: int = None, batch_size: int = None,
                   log_transform: bool = None, renormalize_subset: bool = None,
                   local_connectivity: float = None, bandwidth: float = None,
                   update_keys: bool = True, return_ann_object: bool = False, custom_loadings: np.array = None,
                   feat_scaling: bool = True, show_elbow_plot: bool = False):
        """
        Creates a cell neighbourhood graph. Performs following steps in the process:

        - Normalizes the data calling the `save_normalized_data` for the assay
        - instantiates ANNStream class which perform dimension reduction, feature scaling (optional) and fits ANN index
        - queries ANN index for nearest neighbours and saves the distances and indices of the neighbours
        - recalculates the distances to bound them into 0 and 1 (check out knn_utils module for details)
        - saves the indices and distances in sparse graph friendly form
        - fits a MiniBatch kmeans on the data

        The data for all the steps is saved in the Zarr in the following hierarchy which is organized based on data
        dependency. Parameter values for each step are incorporated into group names in the hierarchy::

            RNA
            ├── normed__I__hvgs
            │   ├── data (7648, 2000) float64                 # Normalized data
            │   └── reduction__pca__31__I                     # Dimension reduction group
            │       ├── mu (2000,) float64                    # Means of normalized feature values
            │       ├── sigma (2000,) float64                 # Std dev. of normalized feature values
            │       ├── reduction (2000, 31) float64          # PCA loadings matrix
            │       ├── ann__l2__63__63__48__4466             # ANN group named with ANN parameters
            │       │   └── knn__21                           # KNN group with value of k in name
            │       │       ├── distances (7648, 21) float64  # Raw distance matrix for k neighbours
            │       │       ├── indices (7648, 21) uint64     # Indices for k neighbours
            │       │       └── graph__1.0__1.5               # sparse graph with continuous form distance values
            │       │           ├── edges (160608, 2) uint64
            │       │           └── weights (160608,) float64
            │       └── kmeans__100__4466                     # Kmeans groups
            │           ├── cluster_centers (100, 31) float64 # Centroid matrix
            │           └── cluster_labels (7648,) float64    # Cluster labels for cells
            ...

        The most recent child of each hierarchy node is noted for quick retrieval and in cases where multiple child
        nodes exist. Parameters starting with `ann` are forwarded to HNSWlib. More details about these parameters can
        be found here: https://github.com/nmslib/hnswlib/blob/master/ALGO_PARAMS.md

        Args:
            from_assay: Assay to use for graph creation. If no value is provided then `defaultAssay` will be used
            cell_key: Cells to use for graph creation. By default all cells with True value in 'I' will be used.
                      The provided value for `cell_key` should be a column in cell metadata table with boolean values.
            feat_key: Features to use for graph creation. It is a required parameter. We have chosen not to set this
                      to 'I' by default because this might lead to usage of too many features and may lead to poor
                      results. The value for `feat_key` should be a column in feature metadata from the `from_assay`
                      assay and should be boolean type.
            pca_cell_key: Name of a column from cell metadata table. This column should be boolean type. If no value is
                          provided then the value is set to same as `cell_key` which means all the cells in the
                          normalized data will be used for fitting the pca. This parameter, hence, basically provides a
                          mechanism to subset the normalized data only for PCA fitting step. This parameter can be
                          useful, for example, the data has cells from multiple replicates which wont merge together, in
                          which case the `pca_cell_key` can be used to fit PCA on cells from only one of the replicate.
            reduction_method: Method to use for linear dimension reduction. Could be either 'pca', 'lsi' or 'auto'. In
                              case of 'auto' `_choose_reduction_method` will be used to determine best reduction type
                              for the assay.
            dims: Number of top reduced dimensions to use (Default value: 11)
            k: Number of nearest neighbours to query for each cell (Default value: 11)
            ann_metric: Refer to HNSWlib link above (Default value: 'l2')
            ann_efc: Refer to HNSWlib link above (Default value: min(100, max(k * 3, 50)))
            ann_ef: Refer to HNSWlib link above (Default value: min(100, max(k * 3, 50)))
            ann_m: Refer to HNSWlib link above (Default value: min(max(48, int(dims * 1.5)), 64) )
            ann_parallel: If True, then ANN graph is created in parallel mode using DataStore.nthreads number of
                          threads. Results obtained in parallel mode will not be reproducible. (Defaul: False)
            rand_state: Random seed number (Default value: 4466)
            n_centroids: Number of centroids for Kmeans clustering. As a general idication, have a value of 1+ for every
                         100 cells. Small small (<2000 cells) and very small (<500 cells) use a ballpark number for max
                         expected number of clusters (Default value: 500). The results of kmeans clustering are only
                         used to provide initial embedding for UMAP and tSNE. (Default value: 500)
            batch_size: Number of cells in a batch. This number is guided by number of features being used and the
                        amount of available free memory. Though the full data is already divided into chunks, however,
                        if only a fraction of features are being used in the normalized dataset, then the chunk size
                        can be increased to speed up the computation (i.e. PCA fitting and ANN index building).
                        (Default value: 1000)
            log_transform: If True, then the normalized data is log-transformed (only affects RNAassay type assays).
                           (Default value: True)
            renormalize_subset: If True, then the data is normalized using only those features that are True in
                                `feat_key` column rather using total expression of all features in a cell (only affects
                                RNAassay type assays). (Default value: True)
            local_connectivity: This parameter is forwarded to `smooth_knn_dist` function from UMAP package. Higher
                                value will push distribution of edge weights towards terminal values (binary like).
                                Lower values will accumulate edge weights around the mean produced by `bandwidth`
                                parameter. (Default value: 1.0)
            bandwidth: This parameter is forwarded to `smooth_knn_dist` function from UMAP package. Higher value will
                       push the mean of distribution of graph edge weights towards right.  (Default value: 1.5). Read
                       more about `smooth_knn_dist` function here:
                       https://umap-learn.readthedocs.io/en/latest/api.html#umap.umap_.smooth_knn_dist
            update_keys: If True (default) then `latest_feat_key` zarr attribute of the assay will be updated.
                         Choose False if you are experimenting with a `feat_key` do not want to override existing
                         `latest_feat_key` and by extension `latest_graph`.
            return_ann_object: If True then returns the ANNStream object. This allows one to directly interact with the
                               PCA transformer and HNSWlib index. Check out ANNStream documentation to know more.
                               (Default: False)
            custom_loadings: Custom loadings/transformer for linear dimension reduction. If provided, should have a form
                             (d x p) where d is same the number of active features in feat_key and p is the number of
                             reduced dimensions. `dims` parameter is ignored when this is provided.
                             (Default value: None)
            feat_scaling: If True (default) then the feature will be z-scaled otherwise not. It is highly recommended to
                          keep this as True unless you know what you are doing. `feat_scaling` is internally turned off
                          when during cross sample mapping using CORAL normalized values are being used. Read more about
                          this in `run_mapping` method.
            show_elbow_plot: If True, then an elbow plot is shown when PCA is fitted to the data. Not shown when using
                            existing PCA loadings or custom loadings. (Default value: False)

        Returns:
            Either None or `AnnStream` object
        """
        from .ann import AnnStream

        if from_assay is None:
            from_assay = self._defaultAssay
        assay = self._get_assay(from_assay)
        if batch_size is None:
            batch_size = assay.rawData.chunksize[0]
        if cell_key is None:
            cell_key = 'I'
        if feat_key is None:
            bool_cols = [x.split('__', 1) for x in assay.feats.columns if assay.feats.get_dtype(x) == bool
                         and x != 'I']
            bool_cols = [f"{x[1]}({x[0]})" for x in bool_cols]
            bool_cols = ' '.join(map(str, bool_cols))
            raise ValueError("ERROR: You have to choose which features that should be used for graph construction. "
                             "Ideally you should have performed a feature selection step before making this graph. "
                             "Feature selection step adds a column to your feature table. \n"
                             "You have following boolean columns in the feature "
                             f"metadata of assay {from_assay} which you can choose from: {bool_cols}\n The values in "
                             f"brackets indicate the cell_key for which the feat_key is available. Choosing 'I' "
                             f"as `feat_key` means that you will use all the genes for graph creation.")
        if custom_loadings is not None:
            reduction_method = 'custom'
            dims = custom_loadings.shape[1]
            logger.info(f"`dims` parameter and its default value ignored as using custom loadings "
                        f"with {dims} dims")

        (log_transform, renormalize_subset, reduction_method, dims, pca_cell_key, ann_metric, ann_efc, ann_ef, ann_m,
         rand_state, k, n_centroids, local_connectivity, bandwidth) = self._set_graph_params(
            from_assay, cell_key, feat_key, log_transform, renormalize_subset, reduction_method, dims, pca_cell_key,
            ann_metric, ann_efc, ann_ef, ann_m, rand_state, k, n_centroids, local_connectivity, bandwidth
        )
        normed_loc = f"{from_assay}/normed__{cell_key}__{feat_key}"
        reduction_loc = f"{normed_loc}/reduction__{reduction_method}__{dims}__{pca_cell_key}"
        ann_loc = f"{reduction_loc}/ann__{ann_metric}__{ann_efc}__{ann_ef}__{ann_m}__{rand_state}"
        ann_idx_loc = f"{self._fn}/{ann_loc}/ann_idx"
        knn_loc = f"{ann_loc}/knn__{k}"
        kmeans_loc = f"{reduction_loc}/kmeans__{n_centroids}__{rand_state}"
        graph_loc = f"{knn_loc}/graph__{local_connectivity}__{bandwidth}"

        data = assay.save_normalized_data(cell_key, feat_key, batch_size, normed_loc.split('/')[-1],
                                          log_transform, renormalize_subset, update_keys)
        if custom_loadings is not None and data.shape[1] != custom_loadings.shape[0]:
            raise ValueError(f"Provided custom loadings has {custom_loadings.shape[0]} features while the data "
                             f"has {data.shape[1]} features.")
        loadings = None
        fit_kmeans = True
        mu, sigma = np.ndarray([]), np.ndarray([])
        use_for_pca = self.cells.fetch(pca_cell_key, key=cell_key)
        if reduction_loc in self.z:
            # TODO: In future move 'mu' and 'sigma' to normed_loc rather than reduction_loc. This may however introduce
            # breaking changes.
            if 'mu' in self.z[reduction_loc]:
                mu = self.z[reduction_loc]['mu'][:]
            if 'sigma' in self.z[reduction_loc]:
                sigma = self.z[reduction_loc]['sigma'][:]
            if 'reduction' in self.z[reduction_loc]:
                loadings = self.z[reduction_loc]['reduction'][:]
                if data.shape[1] != loadings.shape[0]:
                    logger.warning("Consistency breached in loading pre-cached loadings. Will perform fresh reduction.")
                    loadings = None

                    del self.z[reduction_loc]
        else:
            if reduction_method in ['pca', 'manual']:
                mu = clean_array(show_progress(data.mean(axis=0),
                                               'Calculating mean of norm. data', self.nthreads))
                sigma = clean_array(show_progress(data.std(axis=0),
                                                  'Calculating std. dev. of norm. data', self.nthreads), 1)

        if custom_loadings is None:
            if loadings is None:
                pass  # Will compute fresh loadings
            else:
                logger.info(f"Using existing loadings for {reduction_method} with {dims} dims")
        else:
            if loadings is not None and np.array_equal(loadings, custom_loadings):
                logger.info("Custom loadings same as used before. Loading from cache")
            else:
                loadings = custom_loadings
                logger.info(f"Using custom loadings with {dims} dims. Will overwrite any "
                            f"previously used custom loadings")
                if reduction_loc in self.z:
                    del self.z[reduction_loc]

        if ann_loc in self.z:
            import hnswlib

            ann_idx = hnswlib.Index(space=ann_metric, dim=dims)
            ann_idx.load_index(ann_idx_loc)
            logger.info(f"Using existing ANN index")
        else:
            ann_idx = None
        if kmeans_loc in self.z:
            fit_kmeans = False
            logger.info(f"using existing kmeans cluster centers")
        disable_scaling = True if feat_scaling is False else False
        ann_obj = AnnStream(data=data, k=k, n_cluster=n_centroids, reduction_method=reduction_method,
                            dims=dims, loadings=loadings, use_for_pca=use_for_pca,
                            mu=mu, sigma=sigma, ann_metric=ann_metric, ann_efc=ann_efc,
                            ann_ef=ann_ef, ann_m=ann_m, nthreads=self.nthreads, ann_parallel=ann_parallel,
                            rand_state=rand_state, do_kmeans_fit=fit_kmeans,
                            disable_scaling=disable_scaling, ann_idx=ann_idx)

        if reduction_loc not in self.z:
            logger.info(f"Saving loadings to {reduction_loc}")
            self.z.create_group(reduction_loc, overwrite=True)
            if ann_obj.loadings is not None:
                # can be None when no dimred is performed
                g = create_zarr_dataset(self.z[reduction_loc], 'reduction', (1000, 1000), 'f8', ann_obj.loadings.shape)
                g[:, :] = ann_obj.loadings
            # TODO: This belongs better in normed_loc
            if reduction_method in ['pca', 'manual']:
                g = create_zarr_dataset(self.z[reduction_loc], 'mu', (100000,), 'f8', mu.shape)
                g[:] = mu
                g = create_zarr_dataset(self.z[reduction_loc], 'sigma', (100000,), 'f8', sigma.shape)
                g[:] = sigma
        if ann_loc not in self.z:
            logger.info(f"Saving ANN index to {ann_loc}")
            self.z.create_group(ann_loc, overwrite=True)
            ann_obj.annIdx.save_index(ann_idx_loc)
        if fit_kmeans:
            logger.info(f"Saving kmeans clusters to {kmeans_loc}")
            self.z.create_group(kmeans_loc, overwrite=True)
            g = create_zarr_dataset(self.z[kmeans_loc], 'cluster_centers',
                                    (1000, 1000), 'f8', ann_obj.kmeans.cluster_centers_.shape)
            g[:, :] = ann_obj.kmeans.cluster_centers_
            g = create_zarr_dataset(self.z[kmeans_loc], 'cluster_labels', (100000,), 'f8', ann_obj.clusterLabels.shape)
            g[:] = ann_obj.clusterLabels
        if knn_loc in self.z and graph_loc in self.z:
            logger.info(f"KNN graph already exists will not recompute.")
        else:
            from .knn_utils import self_query_knn, smoothen_dists
            if knn_loc not in self.z:
                self_query_knn(ann_obj, self.z.create_group(knn_loc, overwrite=True), batch_size, self.nthreads)
            smoothen_dists(self.z.create_group(graph_loc, overwrite=True),
                           self.z[knn_loc]['indices'], self.z[knn_loc]['distances'],
                           local_connectivity, bandwidth)

        self.z[normed_loc].attrs['latest_reduction'] = reduction_loc
        self.z[reduction_loc].attrs['latest_ann'] = ann_loc
        self.z[reduction_loc].attrs['latest_kmeans'] = kmeans_loc
        self.z[ann_loc].attrs['latest_knn'] = knn_loc
        self.z[knn_loc].attrs['latest_graph'] = graph_loc
        if return_ann_object:
            return ann_obj
        if show_elbow_plot:
            from .plots import plot_elbow

            try:
                var_exp = 100 * ann_obj._pca.explained_variance_ratio_
            except AttributeError:
                logger.warning("PCA was not fitted so not showing an Elbow plot")
            else:
                plot_elbow(var_exp)
        return None

    def load_graph(self, *, from_assay: str, cell_key: str, feat_key: str,
                   symmetric: bool, upper_only: bool, use_k: int = None) -> csr_matrix:
        """
        Load the cell neighbourhood as a scipy sparse matrix

        Args:
            from_assay: Name of the assay.
            cell_key: Cell key used to create the graph.
            feat_key: Feature key used to create the graph.
            symmetric: If True, makes the graph symmetric by adding it to its transpose.
            upper_only: If True, then only the values from upper triangular of the matrix are returned. This is only
                       used when symmetric is True.
            use_k: Number of top k-nearest neighbours to keep in the graph. This value must be greater than 0 and less
                   the parameter k used. By default all neighbours are used. (Default value: None)

        Returns:
            A scipy sparse matrix representing cell neighbourhood graph.

        """

        def symmetrize(g):
            t = g + g.T
            t = t - g.multiply(g.T)
            return t

        from scipy.sparse import triu

        graph_loc = self._get_latest_graph_loc(from_assay, cell_key, feat_key)
        if graph_loc not in self.z:
            raise ValueError(f"{graph_loc} not found in zarr location {self._fn}. "
                             f"Run `make_graph` for assay {from_assay}")
        n_cells, graph = self._store_to_sparse(graph_loc, 'csr', use_k)
        if symmetric:
            graph = symmetrize(graph)
            if upper_only:
                graph = triu(graph)
        return graph
        # idx = None
        # if min_edge_weight > 0:
        #     idx = graph.data > min_edge_weight
        # # Following if-else block is for purpose for improving performance when no filtering is performed.
        # if idx is None:
        #     return graph
        # elif idx.sum() == graph.data.shape[0]:
        #     return graph
        # else:
        #     graph = graph.tocoo()
        #     return csr_matrix((graph.data[idx], (graph.row[idx], graph.col[idx])), shape=(n_cells, n_cells))

    def run_tsne(self, *, from_assay: str = None, cell_key: str = None, feat_key: str = None,
                 symmetric_graph: bool = False, graph_upper_only: bool = False,
                 ini_embed: np.ndarray = None, tsne_dims: int = 2, lambda_scale: float = 1.0, max_iter: int = 500,
                 early_iter: int = 200, alpha: int = 10, box_h: float = 0.7, temp_file_loc: str = '.',
                 label: str = 'tSNE', verbose: bool = True, parallel: bool = False, nthreads: int = None) -> None:
        """
        Run SGtSNE-pi (Read more here: https://github.com/fcdimitr/sgtsnepi/tree/v1.0.1). This is an implementation of
        tSNE that runs directly on graph structures. We use the graphs generated by `make_graph` method to create a
        layout of cells using tSNE algorithm. This function makes a system call to sgtSNE binary.
        To get a better understanding of how the parameters affect the embedding, check this out:
        http://t-sne-pi.cs.duke.edu/

        Args:
            from_assay: Name of assay to be used. If no value is provided then the default assay will be used.
            cell_key: Cell key. Should be same as the one that was used in the desired graph. (Default value: 'I')
            feat_key:  Feature key. Should be same as the one that was used in the desired graph. By default the latest
                       used feature for the given assay will be used.
            symmetric_graph: This parameter is forwarded to `load_graph` and is same as there. (Default value: False)
            graph_upper_only: This parameter is forwarded to `load_graph` and is same as there. (Default value: False)
            ini_embed: Initial embedding coordinates for the cells in cell_key. Should have same number of columns as
                       tsne_dims. If not value is provided then the initial embedding is obtained using `get_ini_embed`.
            tsne_dims: Number of tSNE dimensions to compute (Default value: 2)
            lambda_scale: λ rescaling parameter (Default value: 1.0)
            max_iter: Maximum number of iterations (Default value: 500)
            early_iter: Number of early exaggeration iterations (Default value: 200)
            alpha: Early exaggeration multiplier (Default value: 10)
            box_h: Grid side length (accuracy control). Lower values might drastically slow down
                   the algorithm (Default value: 0.7)
            temp_file_loc: Location of temporary file. By default these files will be created in the current working
                           directory. These files are deleted before the method returns.
            label: base label for tSNE dimensions in the cell metadata column (Default value: 'tSNE')
            verbose: If True (default) then the full log from SGtSNEpi algorithm is shown.
            parallel: Whether to run tSNE in parallel mode. Setting value to True will use `nthreads` threads.
                      The results are not reproducible in parallel mode. (Default value: False)
            nthreads: If parallel=True then this number of threads will be used to run tSNE. By default the `nthreads`
                      attribute of the class is used. (Default value: None)

        Returns:

        """
        from uuid import uuid4
        from .knn_utils import export_knn_to_mtx
        from pathlib import Path
        import sys

        if sys.platform not in ['posix', 'linux']:
            logger.error(f"{sys.platform} operating system is currently not supported.")
            return None

        from_assay, cell_key, feat_key = self._get_latest_keys(from_assay, cell_key, feat_key)

        uid = str(uuid4())
        knn_mtx_fn = Path(temp_file_loc, f'{uid}.mtx').resolve()
        graph = self.load_graph(from_assay=from_assay, cell_key=cell_key, feat_key=feat_key,
                                symmetric=symmetric_graph, upper_only=graph_upper_only)
        export_knn_to_mtx(knn_mtx_fn, graph)

        ini_emb_fn = Path(temp_file_loc, f'{uid}.txt').resolve()
        with open(ini_emb_fn, 'w') as h:
            if ini_embed is None:
                ini_embed = self._get_ini_embed(from_assay, cell_key, feat_key, tsne_dims).flatten()
            else:
                if ini_embed.shape != (graph.shape[0], tsne_dims):
                    raise ValueError("ERROR: Provided initial embedding does not shape required shape: "
                                     f"{(graph.shape[0], tsne_dims)}")
            h.write('\n'.join(map(str, ini_embed)))
        out_fn = Path(temp_file_loc, f'{uid}_output.txt').resolve()
        if parallel:
            if nthreads is None:
                nthreads = self.nthreads
            else:
                assert type(nthreads) == int
        else:
            nthreads = 1
        cmd = f"sgtsne -m {max_iter} -l {lambda_scale} -d {tsne_dims} -e {early_iter} -p {nthreads} -a {alpha}" \
              f" -h {box_h} -i {ini_emb_fn} -o {out_fn} {knn_mtx_fn}"
        if verbose:
            system_call(cmd)
        else:
            os.system(cmd)
        try:
            emb = pd.read_csv(out_fn, header=None, sep=' ')[list(range(tsne_dims))].values.T
            for i in range(tsne_dims):
                self.cells.insert(self._col_renamer(from_assay, cell_key, f'{label}{i + 1}'),
                                  emb[i], key=cell_key, overwrite=True)
            for fn in [out_fn, knn_mtx_fn, ini_emb_fn]:
                Path.unlink(fn)
        except FileNotFoundError:
            logger.error("SG-tSNE failed, possibly due to missing libraries or file permissions. SG-tSNE currently "
                         "fails on readthedocs")
            for fn in [knn_mtx_fn, ini_emb_fn]:
                Path.unlink(fn)

    def run_umap(self, *, from_assay: str = None, cell_key: str = None, feat_key: str = None,
                 symmetric_graph: bool = False, graph_upper_only: bool = False,
                 ini_embed: np.ndarray = None, umap_dims: int = 2, spread: float = 2.0, min_dist: float = 1,
                 fit_n_epochs: int = 200, tx_n_epochs: int = 100, set_op_mix_ratio: float = 1.0,
                 repulsion_strength: float = 1.0, initial_alpha: float = 1.0, negative_sample_rate: float = 5,
                 random_seed: int = 4444, label='UMAP', parallel: bool = False, nthreads: int = None) -> None:
        """
        Runs UMAP algorithm using the precomputed cell-neighbourhood graph. The calculated UMAP coordinates are saved
        in the cell metadata table.

        Args:
            from_assay: Name of assay to be used. If no value is provided then the default assay will be used.
            cell_key: Cell key. Should be same as the one that was used in the desired graph. (Default value: 'I')
            feat_key:  Feature key. Should be same as the one that was used in the desired graph. By default the latest
                       used feature for the given assay will be used.
            symmetric_graph: This parameter is forwarded to `load_graph` and is same as there. (Default value: False)
            graph_upper_only: This parameter is forwarded to `load_graph` and is same as there. (Default value: False)
            ini_embed: Initial embedding coordinates for the cells in cell_key. Should have same number of columns as
                       umap_dims. If not value is provided then the initial embedding is obtained using `get_ini_embed`.
            umap_dims: Number of dimensions of UMAP embedding (Default value: 2)
            spread: Same as spread in UMAP package.  The effective scale of embedded points. In combination with
                    ``min_dist`` this determines how clustered/clumped the embedded points are.
            min_dist: Same as min_dist in UMAP package. The effective minimum distance between embedded points.
                      Smaller values will result in a more clustered/clumped embedding where nearby points on the
                      manifold are drawn closer together, while larger values will result on a more even dispersal of
                      points. The value should be set relative to the ``spread`` value, which determines the scale at
                      which embedded points will be spread out. (Default value: 1)
            fit_n_epochs: Same as n_epochs in UMAP package. The number of training epochs to be used in optimizing the
                          low dimensional embedding. Larger values result in more accurate embeddings.
                          (Default value: 200)
            tx_n_epochs: NUmber of epochs during transform (Default value: 100)
            set_op_mix_ratio: Same as set_op_mix_ratio in UMAP package. Interpolate between (fuzzy) union and
                              intersection as the set operation used to combine local fuzzy simplicial sets to obtain
                              a global fuzzy simplicial sets. Both fuzzy set operations use the product t-norm.
                              The value of this parameter should be between 0.0 and 1.0; a value of 1.0 will use a
                              pure fuzzy union, while 0.0 will use a pure fuzzy intersection.
            repulsion_strength: Same as repulsion_strength in UMAP package. Weighting applied to negative samples in
                                low dimensional embedding optimization. Values higher than one will result in greater
                                weight being given to negative samples. (Default value: 1.0)
            initial_alpha: Same as learning_rate in UMAP package. The initial learning rate for the embedding
                           optimization. (Default value: 1.0)
            negative_sample_rate: Same as negative_sample_rate in UMAP package. The number of negative samples to
                                  select per positive sample in the optimization process. Increasing this value will
                                  result in greater repulsive force being applied, greater optimization cost, but
                                  slightly more accuracy. (Default value: 5)
            random_seed: (Default value: 4444)
            label: base label for UMAP dimensions in the cell metadata column (Default value: 'UMAP')
            parallel: Whether to run UMAP in parallel mode. Setting value to True will use `nthreads` threads.
                      The results are not reproducible in parallel mode. (Default value: False)
            nthreads: If parallel=True then this number of threads will be used to run UMAP. By default the `nthreads`
                      attribute of the class is used. (Default value: None)

        Returns:

        """
        from .umap import fit_transform
        from_assay, cell_key, feat_key = self._get_latest_keys(from_assay, cell_key, feat_key)
        # Loading graph and converting to coo because simplicial_set_embedding expects a coo matrix and
        graph = self.load_graph(from_assay=from_assay, cell_key=cell_key, feat_key=feat_key,
                                symmetric=symmetric_graph, upper_only=graph_upper_only)

        if ini_embed is None:
            ini_embed = self._get_ini_embed(from_assay, cell_key, feat_key, umap_dims)
        if nthreads is None:
            nthreads = self.nthreads
        t = fit_transform(graph=graph.tocoo(), ini_embed=ini_embed, spread=spread, min_dist=min_dist,
                          tx_n_epochs=tx_n_epochs, fit_n_epochs=fit_n_epochs,
                          random_seed=random_seed, set_op_mix_ratio=set_op_mix_ratio,
                          repulsion_strength=repulsion_strength, initial_alpha=initial_alpha,
                          negative_sample_rate=negative_sample_rate, parallel=parallel, nthreads=nthreads)
        for i in range(umap_dims):
            self.cells.insert(self._col_renamer(from_assay, cell_key, f'{label}{i + 1}'),
                              t[:, i], key=cell_key, overwrite=True)
        return None

    def run_leiden_clustering(self, *, from_assay: str = None, cell_key: str = None, feat_key: str = None,
                              resolution: int = 1, symmetric_graph: bool = False, graph_upper_only: bool = False,
                              label: str = 'leiden_cluster', random_seed: int = 4444) -> None:
        """
        Executes Leiden graph clustering algorithm on the cell-neighbourhood graph and saves cluster identities in the
        cell metadata column.

        Args:
            from_assay: Name of assay to be used. If no value is provided then the default assay will be used.
            cell_key: Cell key. Should be same as the one that was used in the desired graph. (Default value: 'I')
            feat_key:  Feature key. Should be same as the one that was used in the desired graph. By default the latest
                       used feature for the given assay will be used.
            resolution: Resolution parameter for `RBConfigurationVertexPartition` configuration
            symmetric_graph: This parameter is forwarded to `load_graph` and is same as there. (Default value: True)
            graph_upper_only: This parameter is forwarded to `load_graph` and is same as there. (Default value: True)
            label: base label for cluster identity in the cell metadata column (Default value: 'leiden_cluster')
            random_seed: (Default value: 4444)

        Returns:

        """
        try:
            # noinspection PyPackageRequirements
            import leidenalg
        except ImportError:
            raise ImportError(
                "ERROR: 'leidenalg' package is not installed. Please find the installation instructions "
                "here: https://github.com/vtraag/leidenalg#installation. Also, consider running Paris "
                "instead of Leiden clustering using `run_clustering` method")
        # noinspection PyPackageRequirements
        import igraph  # python-igraph

        from_assay, cell_key, feat_key = self._get_latest_keys(from_assay, cell_key, feat_key)
        adj = self.load_graph(from_assay=from_assay, cell_key=cell_key, feat_key=feat_key,
                              symmetric=symmetric_graph, upper_only=graph_upper_only)
        sources, targets = adj.nonzero()
        g = igraph.Graph()
        g.add_vertices(adj.shape[0])
        g.add_edges(list(zip(sources, targets)))
        g.es['weight'] = adj[sources, targets].A1
        part = leidenalg.find_partition(g, leidenalg.RBConfigurationVertexPartition,
                                        resolution_parameter=resolution,
                                        seed=random_seed)
        self.cells.insert(self._col_renamer(from_assay, cell_key, label),
                          np.array(part.membership) + 1, fill_value=-1, key=cell_key, overwrite=True)
        return None

    def run_clustering(self, *, from_assay: str = None, cell_key: str = None, feat_key: str = None,
                       n_clusters: int = None, symmetric_graph: bool = False,
                       graph_upper_only: bool = False, balanced_cut: bool = False,
                       max_size: int = None, min_size: int = None, max_distance_fc: float = 2,
                       force_recalc: bool = False, label: str = 'cluster') -> None:
        """
        Executes Paris clustering algorithm (https://arxiv.org/pdf/1806.01664.pdf) on the cell-neighbourhood graph.
        The algorithm captures the multiscale structure of the graph in to an ordinary dendrogram structure. The
        distances in the dendrogram are are based on probability of sampling node (aka cell) pairs. This methods creates
        this dendrogram if it doesn't already exits for the graph and induces either a straight cut or balanced cut
        to obtain clusters of cells.

        Args:
            from_assay: Name of assay to be used. If no value is provided then the default assay will be used.
            cell_key: Cell key. Should be same as the one that was used in the desired graph. (Default value: 'I')
            feat_key:  Feature key. Should be same as the one that was used in the desired graph. By default the latest
                       used feature for the given assay will be used.
            n_clusters: Number of desired clusters (required if balanced_cut is False)
            symmetric_graph: This parameter is forwarded to `load_graph` and is same as there. (Default value: True)
            graph_upper_only: This parameter is forwarded to `load_graph` and is same as there. (Default value: True)
            balanced_cut: If True, then uses the balanced cut algorithm as implemented in ``BalancedCut`` to obtain
                          clusters (Default value: False)
            max_size: Same as `max_size` in ``BalancedCut``. The limit for a maximum number of cells in a cluster.
                      This parameter value is required if `balanced_cut` is True.
            min_size: Same as `min_size` in ``BalancedCut``. The limit for a minimum number of cells in a cluster.
                      This parameter value is required if `balanced_cut` is True.
            max_distance_fc:  Same as `max_distance_fc` in ``BalancedCut``. The threshold of ratio of distance between
                              two clusters beyond which they will not be merged. (Default value: 2)
            force_recalc: Forces recalculation of dendrogram even if one already exists for the graph
            label: Base label for cluster identity in the cell metadata column (Default value: 'cluster')

        Returns:
            None
        """
        import sknetwork as skn

        from_assay, cell_key, feat_key = self._get_latest_keys(from_assay, cell_key, feat_key)
        if balanced_cut is False:
            if n_clusters is None:
                raise ValueError("ERROR: Please provide a value for n_clusters parameter. We are working on making "
                                 "this parameter free")
        else:
            if n_clusters is not None:
                logger.info("Using balanced cut method for cutting dendrogram. `n_clusters` will be ignored.")
            if max_size is None or min_size is None:
                raise ValueError("ERROR: Please provide value for max_size and min_size")
        graph_loc = self._get_latest_graph_loc(from_assay, cell_key, feat_key)
        dendrogram_loc = f"{graph_loc}/dendrogram"
        # tuple are changed to list when saved as zarr attrs
        if dendrogram_loc in self.z and force_recalc is False:
            dendrogram = self.z[dendrogram_loc][:]
            logger.info("Using existing dendrogram")
        else:
            paris = skn.hierarchy.Paris()
            graph = self.load_graph(from_assay=from_assay, cell_key=cell_key, feat_key=feat_key,
                                    symmetric=symmetric_graph, upper_only=graph_upper_only)
            dendrogram = paris.fit_transform(graph)
            dendrogram[dendrogram == np.Inf] = 0
            g = create_zarr_dataset(self.z[graph_loc], dendrogram_loc.rsplit('/', 1)[1],
                                    (5000,), 'f8', (graph.shape[0] - 1, 4))
            g[:] = dendrogram
        self.z[graph_loc].attrs['latest_dendrogram'] = dendrogram_loc
        if balanced_cut:
            from .dendrogram import BalancedCut
            labels = BalancedCut(dendrogram, max_size, min_size, max_distance_fc).get_clusters()
            logger.info(f"{len(set(labels))} clusters found")
        else:
            labels = skn.hierarchy.cut_straight(dendrogram, n_clusters=n_clusters) + 1
        self.cells.insert(self._col_renamer(from_assay, cell_key, label), labels,
                          fill_value=-1, key=cell_key, overwrite=True)

    def run_topacedo_sampler(self, *, from_assay: str = None, cell_key: str = None, feat_key: str = None,
                             cluster_key: str = None, use_k: int = None,
                             density_depth: int = 2, density_bandwidth: float = 5.0,
                             max_sampling_rate: float = 0.05, min_sampling_rate: float = 0.01,
                             min_cells_per_group: int = 3, snn_bandwidth: float = 5.0,
                             seed_reward: float = 3.0, non_seed_reward: float = 0,
                             edge_cost_multiplier: float = 1.0, edge_cost_bandwidth: float = 10.0,
                             save_sampling_key: str = 'sketched', save_density_key: str = 'cell_density',
                             save_mean_snn_key: str = 'snn_value', save_seeds_key: str = 'sketch_seeds',
                             rand_state: int = 4466, return_edges: bool = False) -> Union[None, List]:
        """
        Perform sub-sampling (aka sketching) of cells using TopACeDo algorithm. Sub-sampling required
        that cells are partitioned in cluster already. Since, sub-sampling is dependent on cluster information, having,
        large number of homogeneous and even sized cluster improves sub-sampling results.

        Args:
            from_assay: Name of assay to be used. If no value is provided then the default assay will be used.
            cell_key: Cell key. Should be same as the one that was used in the desired graph. (Default value: 'I')
            feat_key: Feature key. Should be same as the one that was used in the desired graph. By default the latest
                       used feature for the given assay will be used.
            cluster_key: Name of the column in cell metadata table where cluster information is stored.
            use_k: Number of top k-nearest neighbours to retain in the graph over which downsampling is performed.
                   BY default all neighbours are used. (Default value: None)
            density_depth: Same as 'search_depth' parameter in `calc_neighbourhood_density`. (Default value: 2)
            density_bandwidth: This value is used to scale the penalty affected by neighbourhood density. Higher values
                               will lead to to larger penalty. (Default value: 5.0)
            max_sampling_rate: Maximum fraction of cells to sample from each group. The effective sampling rate is lower
                               than this value depending on the neighbourhood degree and SNN density of cells.
                               Should be greater than 0 and less than 1. (Default value: 0.1)
            min_sampling_rate: Minimum sampling rate. Effective sampling rate is not allowed to be lower than this
                               value. Should be greater than 0 and less than 1. (Default value: 0.01)
            min_cells_per_group: Minimum number of cells to sample from each group. (Default value: 3)
            snn_bandwidth: Bandwidth for the shared nearest neighbour award. Clusters with higher mean SNN values get
                           lower sampling penalty. This value, is raised to mean SNN value of the cluster to obtain
                           sampling reward of the cluster. (Default value: 5.0)
            seed_reward: Reward/prize value for seed nodes. (Default value: 3.0)
            non_seed_reward: Reward/prize for non-seed nodes. (Default value: 0.1)
            edge_cost_multiplier: This value is multiplier to each edge's cost. Higher values will make graph traversal
                                  costly and might lead to removal of poorly connected nodes (Default value: 1.0)
            edge_cost_bandwidth: This value is raised to edge cost to get an adjusted edge cost (Default value: 1.0)
            save_sampling_key: base label for marking the cells that were sampled into a cell metadata column
                               (Default value: 'sketched')
            save_density_key: base label for saving the cell neighbourhood densities into a cell metadata column
                              (Default value: 'cell_density')
            save_mean_snn_key: base label for saving the SNN value for each cells (identified by topacedo sampler) into
                               a cell metadata column (Default value: 'snn_value')
            save_seeds_key: base label for saving the seed cells (identified by topacedo sampler) into a cell
                            metadata column (Default value: 'sketch_seeds')
            rand_state: A random values to set seed while sampling cells from a cluster randomly. (Default value: 4466)
            return_edges: If True, then steiner nodes and edges are returned. (Default value: False)

        Returns:

        """

        try:
            from topacedo import TopacedoSampler
        except ImportError:
            logger.error("Could not find topacedo package")
            return None

        from_assay, cell_key, feat_key = self._get_latest_keys(from_assay, cell_key, feat_key)
        if cluster_key is None:
            raise ValueError("ERROR: Please provide a value for cluster key")
        clusters = pd.Series(self.cells.fetch(cluster_key, cell_key))
        graph = self.load_graph(from_assay=from_assay, cell_key=cell_key, feat_key=feat_key,
                                symmetric=False, upper_only=False, use_k=use_k)
        graph_loc = self._get_latest_graph_loc(from_assay, cell_key, feat_key)
        dendrogram = self.z[f"{graph_loc}/dendrogram"][:]

        if len(clusters) != graph.shape[0]:
            raise ValueError(f"ERROR: cluster information exists for {len(clusters)} cells while graph has "
                             f"{graph.shape[0]} cells.")
        sampler = TopacedoSampler(graph, clusters.values, dendrogram, density_depth, density_bandwidth,
                                  max_sampling_rate, min_sampling_rate, min_cells_per_group,
                                  snn_bandwidth, seed_reward, non_seed_reward,
                                  edge_cost_multiplier, edge_cost_bandwidth, rand_state)
        nodes, edges = sampler.run()
        a = np.zeros(self.cells.fetch_all(cell_key).sum()).astype(bool)
        a[nodes] = True
        key = self._col_renamer(from_assay, cell_key, save_sampling_key)
        self.cells.insert(key, a, fill_value=False, key=cell_key, overwrite=True)
        logger.info(f"Sketched cells saved under column '{key}'")

        key = self._col_renamer(from_assay, cell_key, save_density_key)
        self.cells.insert(key, sampler.densities, key=cell_key, overwrite=True)
        logger.info(f"Cell neighbourhood densities saved under column: '{key}'")

        key = self._col_renamer(from_assay, cell_key, save_mean_snn_key)
        self.cells.insert(key, sampler.meanSnn, key=cell_key, overwrite=True)
        logger.info(f"Mean SNN values saved under column: '{key}'")

        a = np.zeros(self.cells.fetch_all(cell_key).sum()).astype(bool)
        a[sampler.seeds] = True
        key = self._col_renamer(from_assay, cell_key, save_seeds_key)
        self.cells.insert(key, a, fill_value=False, key=cell_key, overwrite=True)
        logger.info(f"Seed cells saved under column: '{key}'")

        if return_edges:
            return edges

    def get_imputed(self, *, from_assay: str = None, cell_key: str = None, feature_name: str = None,
                    feat_key: str = None, t: int = 2, cache_operator: bool = True) -> np.ndarray:
        """

        Args:
            from_assay: Name of assay to be used. If no value is provided then the default assay will be used.
            cell_key: Cell key. Should be same as the one that was used in the desired graph. (Default value: 'I')
            feature_name: Name of the feature to be imputed
            feat_key: Feature key. Should be same as the one that was used in the desired graph. By default the latest
                       used feature for the given assay will be used.
            t: Same as the t parameter in MAGIC. Higher values lead to larger diffusion of values. Too large values
               can slow down the algorithm and cause over-smoothening. (Default value: 2)
            cache_operator: Whether to keep the diffusion operator in memory after the method returns. Can be useful
                            to set to True if many features are to imputed in a batch but can lead to increased memory
                            usage. (Default value: True)

        Returns:
            An array of imputed values for the given feature

        """

        def calc_diff_operator(g: csr_matrix, to_power: int) -> coo_matrix:
            d = np.ravel(g.sum(axis=1))
            d[d != 0] = 1 / d[d != 0]
            n = g.shape[0]
            d = csr_matrix((d, (range(n), range(n))), shape=[n, n])
            return d.dot(g).__pow__(to_power).tocoo()

        from_assay, cell_key, feat_key = self._get_latest_keys(from_assay, cell_key, feat_key)
        if feature_name is None:
            raise ValueError("ERROR: Please provide name for the feature to be imputed. It can, for example, "
                             "be a gene name.")
        data = self.get_cell_vals(from_assay=from_assay, cell_key=cell_key, k=feature_name)

        graph_loc = self._get_latest_graph_loc(from_assay, cell_key, feat_key)
        magic_loc = f"{graph_loc}/magic_{t}"
        if magic_loc in self.z:
            logger.info("Using existing MAGIC diffusion operator")
            if self._cachedMagicOperatorLoc == magic_loc:
                diff_op = self._cachedMagicOperator
            else:
                n_cells, _ = self._get_graph_ncells_k(graph_loc)
                store = self.z[magic_loc]
                diff_op = coo_matrix((store['data'][:],
                                      (store['row'][:], store['col'][:])),
                                     shape=(n_cells, n_cells))
                if cache_operator:
                    self._cachedMagicOperator = diff_op
                    self._cachedMagicOperatorLoc = magic_loc
                else:
                    self._cachedMagicOperator = None
                    self._cachedMagicOperatorLoc = None
        else:
            graph = self.load_graph(from_assay=from_assay, cell_key=cell_key, feat_key=feat_key,
                                    symmetric=True, upper_only=False)
            diff_op = calc_diff_operator(graph, t)
            shape = diff_op.data.shape
            store = self.z.create_group(magic_loc, overwrite=True)
            for i, j in zip(['row', 'col', 'data'], ['uint32', 'uint32', 'float32']):
                zg = create_zarr_dataset(store, i, (1000000,), j, shape)
                zg[:] = diff_op.__getattribute__(i)
            self.z[graph_loc].attrs['latest_magic'] = magic_loc
            if cache_operator:
                self._cachedMagicOperator = diff_op
                self._cachedMagicOperatorLoc = magic_loc
            else:
                self._cachedMagicOperator = None
                self._cachedMagicOperatorLoc = None
        return diff_op.dot(data)

    def run_pseudotime_scoring(self, *, from_assay: str = None, cell_key: str = None, feat_key: str = None,
                               k_singular: int = 20, r_vec: np.ndarray = None, label: str = 'pseudotime') -> None:
        """
        Calculate differentiation potential of cells. This function is a reimplementation of population balance
        analysis (PBA) approach published in Weinreb et al. 2017, PNAS. This function computes the random walk
        normalized Laplacian matrix of the reference graph, L_rw = I-A/D and then calculates a Moore-Penrose
        pseudoinverse of L_rw. The method takes an optional but recommended parameter 'r' which represents the
        relative rates of proliferation and loss in different gene expression states (R). If not provided then a vector
        with ones is used. The differentiation potential is the dot product of inverse L_rw and R

        Args:
            from_assay: Name of assay to be used. If no value is provided then the default assay will be used.
            cell_key: Cell key. Should be same as the one that was used in the desired graph. (Default value: 'I')
            feat_key: Feature key. Should be same as the one that was used in the desired graph. By default the latest
                        used feature for the given assay will be used.
            k_singular: Number of smallest singular values to save.
            r_vec: Same as parameter R in the above said reference.
            label:

        Returns:

       """

        from scipy.sparse.linalg import svds

        def inverse_degree(g):
            d = np.ravel(g.sum(axis=1))
            n = g.shape[0]
            d[d != 0] = 1 / d[d != 0]
            return csr_matrix((d, (range(n), range(n))), shape=[n, n])

        def laplacian(g, inv_deg):
            n = g.shape[0]
            identity = csr_matrix((np.ones(n), (range(n), range(n))), shape=[n, n])
            return identity - graph.dot(inv_deg)

        def pseudo_inverse(lap):
            u, s, vt = svds(lap, k=k_singular, which='SM')
            return vt.T @ np.diag(np.linalg.pinv([s]).reshape(1, -1)[0]) @ u.T

        from_assay, cell_key, feat_key = self._get_latest_keys(from_assay, cell_key, feat_key)
        graph = self.load_graph(from_assay=from_assay, cell_key=cell_key, feat_key=feat_key,
                                symmetric=True, upper_only=False)
        inv_lap = pseudo_inverse(laplacian(graph, inverse_degree(graph)))
        if r_vec is None:
            r_vec = np.ones(inv_lap.shape[0])
        v = np.dot(inv_lap, r_vec)
        self.cells.insert(self._col_renamer(from_assay, cell_key, label), v,
                          key=cell_key, overwrite=True)
        return None


# Note for the docstring: Attributes are copied from BaseDataStore docstring since the constructor is inherited.
# Meaning, for any attribute change in BaseDataStore a manual update to docstring here is needed as well. - RO
class MappingDatastore(GraphDataStore):
    """
    This class extends GraphDataStore by providing methods for mapping/ projection of cells from one DataStore
    onto another.

    It also contains the methods required for label transfer, mapping score generation and co-embedding.

    Attributes:
        cells: List of cell barcodes.
        assayNames: List of assay names in Zarr file, e. g. 'RNA' or 'ATAC'.
        nthreads: Number of threads to use for this datastore instance.
        z: The Zarr file (directory) used for for this datastore instance.
    """
    def __init__(self, **kwargs):
        super().__init__(**kwargs)

    def run_mapping(self, *, target_assay: Assay, target_name: str, target_feat_key: str, from_assay: str = None,
                    cell_key: str = 'I', feat_key: str = None, save_k: int = 3, batch_size: int = 1000,
                    ref_mu: bool = True, ref_sigma: bool = True, run_coral: bool = False,
                    exclude_missing: bool = False, filter_null: bool = False, feat_scaling: bool = True) -> None:
        """
        Projects cells from external assays into the cell-neighbourhood graph using existing PCA loadings and ANN index.
        For each external cell (target) nearest neighbours are identified and save within the Zarr hierarchy group
        `projections`.

        Args:
            target_assay: Assay object of the target dataset
            target_name: Name of target data. This used to keep track of projections in the Zarr hierarchy
            target_feat_key: This will used to name wherein the normalized target data will be saved in its own
                             zarr hierarchy.
            from_assay: Name of assay to be used. If no value is provided then the default assay will be used.
            cell_key: Cell key. Should be same as the one that was used in the desired graph. (Default value: 'I')
            feat_key:  Feature key. Should be same as the one that was used in the desired graph. By default the latest
                       used feature for the given assay will be used.
            save_k: Number of nearest numbers to identify for each target cell (Default value: 3)
            batch_size: Number of cells that will be projected as a batch. This used to decide the chunk size when
                        normalized data for the target cells is saved to disk.
            ref_mu: If True (default), Then mean values of features as in the reference are used,
                    otherwise mean is calculated using target cells. Turning this to False is not recommended.
            ref_sigma: If True (default), Then standard deviation values of features as present in the reference are
                       used, otherwise std. dev. is calculated using target cells. Turning this to False is not
                       recommended.
            run_coral: If True then CORAL feature rescaling algorithm is used to correct for domain shift in target
                       cells. Read more about CORAL algorithm in function ``coral``. This algorithm creates a m by m
                       matrix where m is the number of features being used for mapping; so it is not advised to use this
                       in a case where a large number of features are being used (>10k for example).
                       (Default value: False)
            exclude_missing: If set to True then only those features that are present in both reference and
                             target are used. If not all reference features from `feat_key` are present in target data
                             then a new graph will be created for reference and mapping will be done onto that graph.
                             (Default value: False)
            filter_null: If True then those features that have a total sum of 0 in the target cells are removed.
                         This has an affect only when `exclude_missing` is True. (Default value: False)
            feat_scaling: If False then features from target cells are not scaled. This is automatically set to False
                          if `run_coral` is True (Default value: True). Setting this to False is not recommended.

        Returns:
            None

        """
        from .mapping_utils import align_features, coral

        from_assay, cell_key, feat_key = self._get_latest_keys(from_assay, cell_key, feat_key)
        source_assay = self._get_assay(from_assay)

        if type(target_assay) != type(source_assay):
            raise TypeError(f"ERROR: Source assay ({type(source_assay)}) and target assay "
                            f"({type(target_assay)}) are of different types. "
                            f"Mapping can only be performed between same assay types")
        if type(target_assay) == RNAassay:
            if target_assay.sf != source_assay.sf:
                logger.info(f"Resetting target assay's size factor from {target_assay.sf} to {source_assay.sf}")
                target_assay.sf = source_assay.sf

        if target_feat_key == feat_key:
            raise ValueError(f"ERROR: `target_feat_key` cannot be sample as `feat_key`: {feat_key}")

        feat_idx = align_features(source_assay, target_assay, cell_key, feat_key,
                                  target_feat_key, filter_null, exclude_missing, self.nthreads)
        logger.info(f"{len(feat_idx)} features being used for mapping")
        if np.all(source_assay.feats.active_index(cell_key + '__' + feat_key) == feat_idx):
            ann_feat_key = feat_key
        else:
            ann_feat_key = f'{feat_key}_common_{target_name}'
            a = np.zeros(source_assay.feats.N).astype(bool)
            a[feat_idx] = True
            source_assay.feats.insert(cell_key + '__' + ann_feat_key, a, fill_value=False, overwrite=True)
        if run_coral:
            feat_scaling = False
        ann_obj = self.make_graph(from_assay=from_assay, cell_key=cell_key, feat_key=ann_feat_key,
                                  return_ann_object=True, update_keys=False,
                                  feat_scaling=feat_scaling)
        if save_k > ann_obj.k:
            logger.warning(f"`save_k` was decreased to {ann_obj.k}")
            save_k = ann_obj.k
        target_data = daskarr.from_zarr(target_assay.z[f"normed__I__{target_feat_key}/data"], inline_array=True)
        if run_coral is True:
            # Reversing coral here to correct target data
            coral(target_data, ann_obj.data, target_assay, target_feat_key, self.nthreads)
            target_data = daskarr.from_zarr(target_assay.z[f"normed__I__{target_feat_key}/data_coral"],
                                            inline_array=True)
        if ann_obj.method == 'pca' and run_coral is False:
            if ref_mu is False:
                mu = show_progress(target_data.mean(axis=0),
                                   'Calculating mean of target norm. data', self.nthreads)
                ann_obj.mu = clean_array(mu)
            if ref_sigma is False:
                sigma = show_progress(target_data.std(axis=0),
                                      'Calculating std. dev. of target norm. data', self.nthreads)
                ann_obj.sigma = clean_array(sigma, 1)
        if 'projections' not in source_assay.z:
            source_assay.z.create_group('projections')
        store = source_assay.z['projections'].create_group(target_name, overwrite=True)
        nc, nk = target_assay.cells.fetch_all('I').sum(), save_k
        zi = create_zarr_dataset(store, 'indices', (batch_size,), 'u8', (nc, nk))
        zd = create_zarr_dataset(store, 'distances', (batch_size,), 'f8', (nc, nk))
        entry_start = 0
        for i in tqdm(target_data.blocks, desc='Mapping'):
            a: np.ndarray = controlled_compute(i, self.nthreads)
            ki, kd = ann_obj.transform_ann(ann_obj.reducer(a), k=save_k)
            entry_end = entry_start + len(ki)
            zi[entry_start:entry_end, :] = ki
            zd[entry_start:entry_end, :] = kd
            entry_start = entry_end
        return None

    def get_mapping_score(self, *, target_name: str, target_groups: np.ndarray = None, from_assay: str = None,
                          cell_key: str = 'I', log_transform: bool = True,
                          multiplier: float = 1000, weighted: bool = True, fixed_weight: float = 0.1) -> \
            Generator[Tuple[str, np.ndarray], None, None]:
        """
        Yields the mapping scores that were a result of a mapping.

        Mapping scores are an indication of degree of similarity of reference cells in the graph to the target cells.
        The more often a reference cell is found in the nearest neighbour list of the target cells, the higher
        the mapping score will be for that cell.

        Args:
            target_name: Name of target data. This used to keep track of projections in the Zarr hierarchy
            target_groups: Group/cluster identity of target cells. This will then be used to calculate mapping score
                           for each group separately.
            from_assay: Name of assay to be used. If no value is provided then the default assay will be used.
            cell_key: Cell key. Should be same as the one that was used in the desired graph. (Default value: 'I')
            log_transform: If True (default) then the mapping scores will be log transformed
            multiplier: A scaling factor for mapping scores. All scores al multiplied this value. This mostly intended
                        for visualization of mapping scores (Default: 1000)
            weighted: Use distance weights when calculating mapping scores (default: True). If False then the actual
                      distances between the reference and target cells are ignored.
            fixed_weight: Used when `weighted` is False. This is the value that is added to mapping score of each
                          reference cell for every projected target cell. Can be any value >0.

        Yields:
            A tuple of group name and mapping score of reference cells for that target group.

        """
        if from_assay is None:
            from_assay = self._defaultAssay
        store_loc = f"{from_assay}/projections/{target_name}"
        if store_loc not in self.z:
            raise KeyError(f"ERROR: Projections have not been computed for {target_name} in th latest graph. Please"
                           f" run `run_mapping` or update latest_graph by running `make_graph` with desired parameters")
        store = self.z[store_loc]

        indices = store['indices'][:]
        dists = store['distances'][:]
        # TODO: add more robust options for distance calculation here
        dists = 1 / (np.log1p(dists) + 1)
        n_cells = indices.shape[0]

        if target_groups is not None:
            if len(target_groups) != n_cells:
                raise ValueError(
                    f"ERROR: Length of target_groups {len(target_groups)} not same as number of target "
                    f"cells in the projection {n_cells}")
            groups = pd.Series(target_groups)
        else:
            groups = pd.Series(np.zeros(n_cells))

        ref_n_cells = self.cells.fetch_all(cell_key).sum()
        for group in sorted(groups.unique()):
            coi = {x: None for x in groups[groups == group].index.values}
            ms = np.zeros(ref_n_cells)
            for n, i, j in zip(range(len(indices)), indices, dists):
                if n in coi:
                    for x, y in zip(i, j):
                        if weighted:
                            ms[x] += y
                        else:
                            ms[x] += fixed_weight
            ms = multiplier * ms / len(coi)
            if log_transform:
                ms = np.log1p(ms)
            yield group, ms

    def get_target_classes(self, *, target_name: str, from_assay: str = None,
                           cell_key: str = 'I', reference_class_group: str = None, threshold_fraction: int = 0.5,
                           target_subset: List[int] = None, na_val='NA') -> pd.Series:
        """
        Perform classification of target cells using a reference group.

        Args:
            target_name: Name of target data. This value should be the same as that used for `run_mapping` earlier.
            from_assay: Name of assay to be used. If no value is provided then the default assay will be used.
            cell_key: Cell key. Should be same as the one that was used in the desired graph. (Default value: 'I')
            reference_class_group: Group/cluster identity of the reference cells. These are the target labels for the
                                   classifier. The value here should be a column from cell metadata table. For
                                   example, to use default clustering identity one could use `RNA_cluster`
            threshold_fraction: The threshold for deciding if a cell belongs to a group or not.
                                Constrained between 0 and 1. (Default value: 0.5)
            target_subset: Choose only a subset of target cells to be classified. The value should be a list of
                           indices of the target cells. (Default: None)
            na_val: Value to be used if a cell is not classified to any of the `reference_class_group`.
                    (Default value: 'NA')

        Returns: A pandas Series containing predicted class for each cell in the projected sample (`target_name`).

        """
        if from_assay is None:
            from_assay = self._defaultAssay
        store_loc = f"{from_assay}/projections/{target_name}"
        if store_loc not in self.z:
            raise KeyError(f"ERROR: Projections have not been computed for {target_name} in th latest graph. Please"
                           f" run `run_mapping` or update latest_graph by running `make_graph` with desired parameters")
        if reference_class_group is None:
            raise ValueError("ERROR: A value is required for the parameter `reference_class_group`. "
                             "This can be any cell metadata column. Please choose the value that contains cluster or "
                             "group information")
        ref_groups = self.cells.fetch(reference_class_group, key=cell_key)
        if threshold_fraction < 0 or threshold_fraction > 1:
            raise ValueError("ERROR: `threshold_fraction` should have a value between 0 and 1")
        if target_subset is not None:
            if type(target_subset) != list:
                raise TypeError("ERROR:  `target_subset` should be <list> type")
            target_subset = {x: None for x in target_subset}

        store = self.z[store_loc]
        indices = store['indices'][:]
        dists = store['distances'][:]
        preds = []
        weights = 1 - (dists / dists.max(axis=1).reshape(-1, 1))
        for n in range(indices.shape[0]):
            if target_subset is not None and n not in target_subset:
                continue
            wd = {}
            for i, j in zip(indices[n, :-1], weights[n, :-1]):
                k = ref_groups[i]
                if k not in wd:
                    wd[k] = 0
                wd[k] += j
            temp = na_val
            s = weights[n, :-1].sum()
            for i, j in wd.items():
                if j / s > threshold_fraction:
                    if temp == na_val:
                        temp = i
                    else:
                        temp = na_val
                        break
            preds.append(temp)
        return pd.Series(preds)

    def load_unified_graph(self, *, from_assay: str, cell_key: str, feat_key: str, target_names: List[str],
                           use_k: int, target_weight: float) -> Tuple[List[int], csr_matrix]:
        """
        This is similar to ``load_graph`` but includes projected cells and their edges.

        Args:
            from_assay: Name of assay to be used. If no value is provided then the default assay will be used.
            cell_key: Cell key. Should be same as the one that was used in the desired graph. (Default value: 'I')
            feat_key: Feature key. Should be same as the one that was used in the desired graph. By default the latest
                       used feature for the given assay will be used.
            target_names: Name of target datasets to be included in the unified graph
            use_k: Number of nearest neighbour edges of each projected cell to be included. If this value is larger than
                   than `save_k` parameter while running mapping for the `target_name` target then `use_k` is reset to
                   'save_k'
            target_weight: A constant uniform weight to be ascribed to each target-reference edge.

        Returns:

        """
        # TODO:  allow loading multiple targets

        if from_assay is None:
            from_assay = self._defaultAssay
        if feat_key is None:
            feat_key = self._get_latest_feat_key(from_assay)
        graph_loc = self._get_latest_graph_loc(from_assay, cell_key, feat_key)
        edges = self.z[graph_loc].edges[:]
        weights = self.z[graph_loc].weights[:]
        ref_n_cells = self.cells.fetch_all(cell_key).sum()
        store = self.z[from_assay].projections
        pidx = np.vstack([store[x].indices[:, :use_k] for x in target_names])
        n_cells = [ref_n_cells] + [store[x].indices.shape[0] for x in target_names]
        ne = []
        nw = []
        for n, i in enumerate(pidx):
            for j in i:
                ne.append([ref_n_cells + n, j])
                # TODO: Better way to weigh the target edges
                nw.append(target_weight)
        me = np.vstack([edges, ne]).astype(int)
        mw = np.hstack([weights, nw])
        tot_cells = ref_n_cells + pidx.shape[0]
        graph = csr_matrix((mw, (me[:, 0], me[:, 1])), shape=(tot_cells, tot_cells))
        return n_cells, graph

    def _get_uni_ini_embed(self, from_assay: str, cell_key: str, feat_key: str, graph: csr_matrix,
                           ini_embed_with: str, ref_n_cells: int) -> np.ndarray:
        if ini_embed_with == 'kmeans':
            ini_embed = self._get_ini_embed(from_assay, cell_key, feat_key, 2)
        else:
            x = self.cells.fetch(f'{ini_embed_with}1', cell_key)
            y = self.cells.fetch(f'{ini_embed_with}2', cell_key)
            ini_embed = np.array([x, y]).T.astype(np.float32, order="C")
        targets_best_nn = np.array(np.argmax(graph, axis=1)).reshape(1, -1)[0][ref_n_cells:]
        return np.vstack([ini_embed, ini_embed[targets_best_nn]])

    def _save_embedding(self, from_assay: str, cell_key: str, label: str, embedding: np.ndarray,
                        n_cells: List[int], target_names: List[str]) -> None:
        g = create_zarr_dataset(self.z[from_assay].projections, label, (1000, 2), 'float64', embedding.shape)
        g[:] = embedding
        g.attrs['n_cells'] = [int(x) for x in n_cells]  # forcing int type here otherwise json raises TypeError
        g.attrs['target_names'] = target_names
        for i in range(2):
            self.cells.insert(self._col_renamer(from_assay, cell_key, f'{label}{i + 1}'),
                              embedding[:n_cells[0], i], key=cell_key, overwrite=True)
        return None

    def run_unified_umap(self, *, target_names: List[str], from_assay: str = None, cell_key: str = 'I',
                         feat_key: str = None, use_k: int = 3, target_weight: float = 0.1,
                         spread: float = 2.0, min_dist: float = 1, fit_n_epochs: int = 200,
                         tx_n_epochs: int = 100, set_op_mix_ratio: float = 1.0, repulsion_strength: float = 1.0,
                         initial_alpha: float = 1.0, negative_sample_rate: float = 5, random_seed: int = 4444,
                         ini_embed_with: str = 'kmeans', label: str = 'unified_UMAP') -> None:
        """
        Calculates the UMAP embedding for graph obtained using ``load_unified_graph``.

        The loaded graph is processed the same way as the graph as in ``run_umap``.

        Args:
            target_names: Names of target datasets to be included in the unified UMAP.
            from_assay: Name of assay to be used. If no value is provided then the default assay will be used.
            cell_key: Cell key. Should be same as the one that was used in the desired graph. (Default value: 'I')
            feat_key: Feature key. Should be same as the one that was used in the desired graph. By default the latest
                       used feature for the given assay will be used.
            use_k: Number of nearest neighbour edges of each projected cell to be included. If this value is larger than
                   than `save_k` parameter while running mapping for the `target_name` target then `use_k` is reset to
                   'save_k'
            target_weight: A constant uniform weight to be ascribed to each target-reference edge.
            spread: Same as spread in UMAP package.  The effective scale of embedded points. In combination with
                    ``min_dist`` this determines how clustered/clumped the embedded points are.
            min_dist: Same as min_dist in UMAP package. The effective minimum distance between embedded points.
                      Smaller values will result in a more clustered/clumped embedding where nearby points on the
                      manifold are drawn closer together, while larger values will result on a more even dispersal of
                      points. The value should be set relative to the ``spread`` value, which determines the scale at
                      which embedded points will be spread out. (Default value: 1)
            fit_n_epochs: Same as n_epochs in UMAP package. The number of training epochs to be used in optimizing the
                          low dimensional embedding. Larger values result in more accurate embeddings.
                          (Default value: 200)
            tx_n_epochs: NUmber of epochs during transform (Default value: 100)
            set_op_mix_ratio: Same as set_op_mix_ratio in UMAP package. Interpolate between (fuzzy) union and
                              intersection as the set operation used to combine local fuzzy simplicial sets to obtain
                              a global fuzzy simplicial sets. Both fuzzy set operations use the product t-norm.
                              The value of this parameter should be between 0.0 and 1.0; a value of 1.0 will use a
                              pure fuzzy union, while 0.0 will use a pure fuzzy intersection.
            repulsion_strength: Same as repulsion_strength in UMAP package. Weighting applied to negative samples in
                                low dimensional embedding optimization. Values higher than one will result in greater
                                weight being given to negative samples. (Default value: 1.0)
            initial_alpha: Same as learning_rate in UMAP package. The initial learning rate for the embedding
                           optimization. (Default value: 1.0)
            negative_sample_rate: Same as negative_sample_rate in UMAP package. The number of negative samples to
                                  select per positive sample in the optimization process. Increasing this value will
                                  result in greater repulsive force being applied, greater optimization cost, but
                                  slightly more accuracy. (Default value: 5)
            random_seed: (Default value: 4444)
            ini_embed_with: either 'kmeans' or a column from cell metadata to be used as initial embedding coordinates
            label: base label for UMAP dimensions in the cell metadata column (Default value: 'UMAP')

        Returns:
            None
        """
        from .umap import fit_transform

        if from_assay is None:
            from_assay = self._defaultAssay
        if feat_key is None:
            feat_key = self._get_latest_feat_key(from_assay)
        n_cells, graph = self.load_unified_graph(
            from_assay=from_assay, cell_key=cell_key, feat_key=feat_key,
            target_names=target_names, use_k=use_k, target_weight=target_weight)
        ini_embed = self._get_uni_ini_embed(from_assay, cell_key, feat_key, graph, ini_embed_with, n_cells[0])
        t = fit_transform(graph=graph.tocoo(), ini_embed=ini_embed, spread=spread, min_dist=min_dist,
                          tx_n_epochs=tx_n_epochs, fit_n_epochs=fit_n_epochs,
                          random_seed=random_seed, set_op_mix_ratio=set_op_mix_ratio,
                          repulsion_strength=repulsion_strength, initial_alpha=initial_alpha,
                          negative_sample_rate=negative_sample_rate)
        self._save_embedding(from_assay, cell_key, label, t, n_cells, target_names)
        return None

    def run_unified_tsne(self, *, target_names: List[str], from_assay: str = None, cell_key: str = 'I',
                         feat_key: str = None, use_k: int = 3, target_weight: float = 0.5,
                         lambda_scale: float = 1.0, max_iter: int = 500, early_iter: int = 200, alpha: int = 10,
                         box_h: float = 0.7, temp_file_loc: str = '.', verbose: bool = True,
                         ini_embed_with: str = 'kmeans', label: str = 'unified_tSNE') -> None:
        """
        Calculates the tSNE embedding for graph obtained using ``load_unified_graph``. The loaded graph is processed
        the same way as the graph as in ``run_tsne``.

        Args:
            target_names: Names of target datasets to be included in the unified tSNE.
            from_assay: Name of assay to be used. If no value is provided then the default assay will be used.
            cell_key: Cell key. Should be same as the one that was used in the desired graph. (Default value: 'I')
            feat_key: Feature key. Should be same as the one that was used in the desired graph. By default the latest
                       used feature for the given assay will be used.
            use_k: Number of nearest neighbour edges of each projected cell to be included. If this value is larger than
                   than `save_k` parameter while running mapping for the `target_name` target then `use_k` is reset to
                   'save_k'.
            target_weight: A constant uniform weight to be ascribed to each target-reference edge.
            lambda_scale: λ rescaling parameter. (Default value: 1.0)
            max_iter: Maximum number of iterations. (Default value: 500)
            early_iter: Number of early exaggeration iterations. (Default value: 200)
            alpha: Early exaggeration multiplier. (Default value: 10)
            box_h: Grid side length (accuracy control). Lower values might drastically slow down
                   the algorithm (Default value: 0.7)
            temp_file_loc: Location of temporary file. By default these files will be created in the current working
                           directory. These files are deleted before the method returns.
            verbose: If True (default) then the full log from SGtSNEpi algorithm is shown.
            ini_embed_with: Initial embedding coordinates for the cells in cell_key. Should have same number of columns
                            as tsne_dims. If not value is provided then the initial embedding is obtained using
                            `get_ini_embed`.
            label: Base label for tSNE dimensions in the cell metadata column. (Default value: 'tSNE')

        Returns:

        """
        from uuid import uuid4
        from .knn_utils import export_knn_to_mtx
        from pathlib import Path

        if from_assay is None:
            from_assay = self._defaultAssay
        if feat_key is None:
            feat_key = self._get_latest_feat_key(from_assay)
        n_cells, graph = self.load_unified_graph(
            from_assay=from_assay, cell_key=cell_key, feat_key=feat_key,
            target_names=target_names, use_k=use_k, target_weight=target_weight)
        ini_embed = self._get_uni_ini_embed(from_assay, cell_key, feat_key, graph, ini_embed_with, n_cells[0])

        uid = str(uuid4())
        ini_emb_fn = Path(temp_file_loc, f'{uid}.txt').resolve()
        with open(ini_emb_fn, 'w') as h:
            h.write('\n'.join(map(str, ini_embed.flatten())))
        del ini_embed
        knn_mtx_fn = Path(temp_file_loc, f'{uid}.mtx').resolve()
        export_knn_to_mtx(knn_mtx_fn, graph)
        out_fn = Path(temp_file_loc, f'{uid}_output.txt').resolve()
        cmd = f"sgtsne -m {max_iter} -l {lambda_scale} -d {2} -e {early_iter} -p 1 -a {alpha}" \
              f" -h {box_h} -i {ini_emb_fn} -o {out_fn} {knn_mtx_fn}"
        if verbose:
            system_call(cmd)
        else:
            os.system(cmd)
        t = pd.read_csv(out_fn, header=None, sep=' ')[[0, 1]].values
        self._save_embedding(from_assay, cell_key, label, t, n_cells, target_names)
        for fn in [out_fn, knn_mtx_fn, ini_emb_fn]:
            Path.unlink(fn)
        return None

    def plot_unified_layout(self, *, from_assay: str = None, layout_key: str = None, show_target_only: bool = False,
                            ref_name: str = 'reference', target_groups: list = None,
                            width: float = 6, height: float = 6, cmap=None, color_key: dict = None,
                            mask_color: str = 'k', point_size: float = 10, ax_label_size: float = 12,
                            frame_offset: float = 0.05, spine_width: float = 0.5, spine_color: str = 'k',
                            displayed_sides: tuple = ('bottom', 'left'),
                            legend_ondata: bool = False, legend_onside: bool = True, legend_size: float = 12,
                            legends_per_col: int = 20, marker_scale: float = 70, lspacing: float = 0.1,
                            cspacing: float = 1, savename: str = None, save_dpi: int = 300,
                            ax=None, fig=None, force_ints_as_cats: bool = True, scatter_kwargs: dict = None,
                            shuffle_zorder: bool = True):
        """
        Plots the reference and target cells in their unified space.

        This function helps plotting the reference and target cells the coordinates for which were obtained from
        either `run_unified_tsne` or `run_unified_umap`. Since the coordinates are not saved in the cell metadata
        but rather in the projections slot of the Zarr hierarchy, this function is needed to correctly fetch the values
        for reference and target cells. Additionally this function provides a way to colour target cells by bringing in
        external annotations for those cells.

        Args:
            from_assay: Name of assay to be used. If no value is provided then the default assay will be used.
            layout_key: Should be same as the parameter value for `label` in `run_unified_umap` or `run_unified_tsne`
                        (Default value: 'UMAP')
            show_target_only: If True then the reference cells are not shown (Default value: False)
            ref_name: A label for reference cells to be used in the legend. (Default value: 'reference')
            target_groups: Categorical values to be used to colourmap target cells. (Default value: None)
            width: Figure width (Default value: 6)
            height: Figure height (Default value: 6)
            cmap: A matplotlib colourmap to be used to colour categorical or continuous values plotted on the cells.
                  (Default value: tab20 for categorical variables and cmocean.deep for continuous variables)
            color_key: A custom colour map for cells. These can be used for categorical variables only. The keys in this
                       dictionary should be the category label as present in the `color_by` column and values should be
                       valid matplotlib colour names or hex codes of colours. (Default value: None)
            mask_color: Color to be used for masked values. This should be a valid matplotlib named colour or a hexcode
                        of a colour. (Default value: 'k')
            point_size: Size of each scatter point. This is overridden if `size_vals` is provided. Has no effect if
                        `do_shading` is True. (Default value: 10)
            ax_label_size: Font size for the x and y axis labels. (Default value: 12)
            frame_offset: Extend the x and y axis limits by this fraction (Default value: 0.05)
            spine_width: Line width of the displayed spines (Default value: 0.5)
            spine_color: Colour of the displayed spines.  (Default value: 'k')
            displayed_sides: Determines which figure spines are chosen. The spines to be shown can be supplied as a
                             tuple. The options are: top, bottom, left and right. (Default value: ('bottom', 'left) )
            legend_ondata: Whether to show category labels on the data (scatter points). The position of the label is
                           the centroid of the corresponding values.
                           (Default value: True)
            legend_onside: Whether to draw a legend table on the side of the figure. (Default value: True)
            legend_size: Font size of the legend text. (Default value: 12)
            legends_per_col: Number of legends to be used on each legend column. This value determines how many legend
                             legend columns will be drawn (Default value: 20)
            marker_scale: The relative size of legend markers compared with the originally drawn ones.
                          (Default value: 70)
            lspacing: The vertical space between the legend entries. Measured in font-size units. (Default value: 0.1)
            cspacing: The spacing between columns. Measured in font-size units. (Default value: 1)
            savename: Path where the rendered figure is to be saved. The format of the saved image depends on the
                      the extension present in the parameter value. (Default value: None)
            save_dpi: DPI when saving figure (Default value: 300)
            ax: An instance of Matplotlib's Axes object. This can be used to to plot the figure into an already
                created axes. (Default value: None)
            fig: An instance of Matplotlib Figure. This is required to draw colorbar for continuous values.
                 (Default value: None)
            force_ints_as_cats: Force integer labels in `color_by` as categories. If False, then integer will be
                                treated as continuous variables otherwise as categories. This effects how colourmaps
                                are chosen and how legends are rendered. Set this to False if you are large number of
                                unique integer entries (Default: True)
            scatter_kwargs: Keyword argument to be passed to matplotlib's scatter command
            shuffle_zorder: Whether to shuffle the plot order of data points in the figure. (Default value: True)

        Returns:
            None
        """

        from .plots import plot_scatter

        if from_assay is None:
            from_assay = self._defaultAssay
        if layout_key is None:
            raise ValueError("ERROR: Please provide a value for the `layout_key` parameter. This should be same as "
                             "that for either `run_unified_umap` or `run_unified_tsne`. Please see the default values "
                             "for `label` parameter in those functions if unsure.")
        t = self.z[from_assay].projections[layout_key][:]
        attrs = dict(self.z[from_assay].projections[layout_key].attrs)
        t_names = attrs['target_names']
        ref_n_cells = attrs['n_cells'][0]
        t_n_cells = attrs['n_cells'][1:]
        x = t[:, 0]
        y = t[:, 1]
        df = pd.DataFrame({f"{layout_key}1": x, f"{layout_key}2": y})
        if target_groups is None:
            if color_key is not None:
                temp_raise_error = False
                if ref_name not in color_key:
                    temp_raise_error = True
                for i in t_names:
                    if i not in color_key:
                        temp_raise_error = True
                if temp_raise_error:
                    temp = ' '.join(t_names)
                    raise KeyError(f"ERROR: `color_key` must contain these keys: '{ref_name}' and '{temp}'")
            else:
                import seaborn as sns
                temp_cmap = sns.color_palette('hls', n_colors=len(t_names) + 1).as_hex()
                color_key = {k: v for k, v in zip(t_names, temp_cmap[1:])}
                color_key[ref_name] = temp_cmap[0]
            target_groups = []
            for i, j in zip(t_names, t_n_cells):
                target_groups.extend([i for _ in range(j)])
            target_groups = np.array(target_groups).astype(object)
            mask_values = None
            mask_name = 'NA'
        else:
            if len(target_groups) == len(t_names):
                temp = []
                for i in target_groups:
                    temp.extend(list(i))
                target_groups = list(temp)
            color_key = None
            mask_values = [ref_name]
            mask_name = ref_name
            target_groups = np.array(target_groups).astype(object)
        if len(target_groups) != sum(t_n_cells):
            raise ValueError("ERROR: Number of values in `target_groups` should be same as no. of target cells")
        # Turning array to object forces np.NaN to 'nan'
        if any(target_groups == 'nan'):
            raise ValueError("ERROR: `target_groups` cannot contain nan values")
        df['vc'] = np.hstack([[ref_name for _ in range(ref_n_cells)], target_groups]).astype(object)
        if show_target_only:
            df = df[ref_n_cells:]
        if shuffle_zorder:
            df = df.sample(frac=1)
        return plot_scatter(df, ax, fig, width, height, mask_color, cmap, color_key,
                            mask_values, mask_name, mask_color, point_size,
                            ax_label_size, frame_offset, spine_width, spine_color, displayed_sides,
                            legend_ondata, legend_onside, legend_size, legends_per_col, marker_scale,
                            lspacing, cspacing, savename, save_dpi, force_ints_as_cats, scatter_kwargs)


# Note for the docstring: Attributes are copied from BaseDataStore docstring since the constructor is inherited.
# Meaning, for any attribute change in BaseDataStore a manual update to docstring here is needed as well. - RO
class DataStore(MappingDatastore):
    """
    This class extends MappingDatastore and consequently inherits methods of all the other DataStore classes.

    This class is the main user facing class as it provides most of the plotting functions.
    It also contains methods for cell filtering, feature selection, marker features identification,
    subsetting and aggregating cells. This class also contains methods that perform in-memory data exports.
    In other words, DataStore objects provide the primary interface to interact with the data.

    Attributes:
<<<<<<< HEAD
        cells: List of cell barcodes.
        assayNames: List of assay names in Zarr file, e. g. 'RNA' or 'ATAC'.
        nthreads: Number of threads to use for this datastore instance.
        z: The Zarr file (directory) used for for this datastore instance.
=======
        cells: list of cell barcodes
        assayNames: list of assay names in Zarr file, e. g. 'RNA' or 'ATAC'
        nthreads: number of threads to use for this datastore instance
        z: the Zarr file (directory) used for for this datastore instance

    Methods:
        auto_filter_cells:
        filter_cells:
        get_markers:
        make_bulk:
        mark_hvgs:
        mark_prevalent_peaks:
        plot_cells_dists:
        plot_cluster_tree:
        plot_layout:
        plot_marker_heatmap:
        run_cell_cycle_scoring:
        run_marker_search:
        show_zarr_tree: prints the Zarr hierarchy of the DataStore
        to_anndata: writes an assay of the Zarr hierarchy to AnnData file format
>>>>>>> a7d7cd62
    """

    def __init__(self, zarr_loc: str, assay_types: dict = None, default_assay: str = None,
                 min_features_per_cell: int = 10, min_cells_per_feature: int = 20,
                 mito_pattern: str = None, ribo_pattern: str = None, nthreads: int = 2, zarr_mode: str = 'r+',
                 synchronizer=None):
        """
        Args:
            zarr_loc: Path to Zarr file created using one of writer functions of Scarf.
            assay_types: A dictionary with keys as assay names present in the Zarr file and values as either one of:
                         'RNA', 'ADT', 'ATAC' or 'GeneActivity'.
            default_assay: Name of assay that should be considered as default. It is mandatory to provide this value
                           when DataStore loads a Zarr file for the first time.
            min_features_per_cell: Minimum number of non-zero features in a cell. If lower than this then the cell
                                   will be filtered out.
            min_cells_per_feature: Minimum number of cells where a feature has a non-zero value. Genes with values
                                   less than this will be filtered out.
            mito_pattern: Regex pattern to capture mitochondrial genes. (default: 'MT-')
            ribo_pattern: Regex pattern to capture ribosomal genes. (default: 'RPS|RPL|MRPS|MRPL')
            nthreads: Number of maximum threads to use in all multi-threaded functions
            zarr_mode: For read-write mode use r+' or for read-only use 'r'. (Default value: 'r+')
            synchronizer: Used as `synchronizer` parameter when opening the Zarr file. Please refer to this page for
                          more details: https://zarr.readthedocs.io/en/stable/api/sync.html. By default
                          ThreadSynchronizer will be used.
        """
        if zarr_mode not in ['r', 'r+']:
            raise ValueError("ERROR: Zarr file can only be accessed using either 'r' ot 'r+' mode")
        if synchronizer is None:
            synchronizer = zarr.ThreadSynchronizer()
        super().__init__(zarr_loc=zarr_loc, assay_types=assay_types, default_assay=default_assay,
                         min_features_per_cell=min_features_per_cell, min_cells_per_feature=min_cells_per_feature,
                         mito_pattern=mito_pattern, ribo_pattern=ribo_pattern, nthreads=nthreads,
                         zarr_mode=zarr_mode, synchronizer=synchronizer)

    def filter_cells(self, *, attrs: Iterable[str], lows: Iterable[int], highs: Iterable[int],
                     reset_previous: bool = False) -> None:
        """
        Filter cells based on the cell metadata column values. Filtering triggers `update` method on  'I' column of
        cell metadata which uses 'and' operation. This means that cells that are not within the filtering thresholds
        will have value set as False in 'I' column of cell metadata table. When performing filtering repeatedly, the
        cells that were previously filtered out remain filtered out and 'I' column is updated only for those cells that
        are filtered out due to the latest filtering attempt.

        Args:
            attrs: Names of columns to be used for filtering
            lows: Lower bounds of thresholds for filtering. Should be in same order as the names in `attrs` parameter
            highs: Upper bounds of thresholds for filtering. Should be in same order as the names in `attrs` parameter
            reset_previous: If True, then results of previous filtering will be undone completely.
                            (Default value: False)

        Returns:

        """
        new_bool = np.ones(self.cells.N).astype(bool)
        for i, j, k in zip(attrs, lows, highs):
            # Checking here to avoid hard error from metadata class
            if i not in self.cells.columns:
                logger.warning(f"{i} not found in cell metadata. Will ignore {i} for filtering")
                continue
            if j is None:
                j = -np.Inf
            if k is None:
                k = np.Inf
            x = self.cells.sift(i, j, k)
            logger.info(f"{len(x) - x.sum()} cells flagged for filtering out using attribute {i}")
            new_bool = new_bool & x
        if reset_previous:
            self.cells.reset_key(key='I')
        self.cells.update_key(new_bool, key='I')

    def auto_filter_cells(self, *, attrs: Iterable[str] = None, min_p: float = 0.01, max_p: float = 0.99,
                          show_qc_plots: bool = True) -> None:
        """
        Automatically filter cells based on columns of the cell metadata table.

        This is a wrapper function for `filer_cells` and determines the threshold values to be used for each column.
        For each cell metadata column, the function models a normal distribution using the median value and standard
        deviation of the column and then determines the point estimates of values at `min_p` and `max_p`
        fraction of densities.

        Args:
            attrs: Column names to be used for filtering.
            min_p: Fractional density point to be used for calculating lower bounds of threshold.
            max_p: Fractional density point to be used for calculating lower bounds of threshold.
            show_qc_plots: If True then violin plots with per cell distribution of features will be shown. This does
                       not have an effect if `auto_filter` is False.

        Returns:
            None
        """
        from scipy.stats import norm

        if attrs is None:
            attrs = []
            for i in ['nCounts', 'nFeatures', 'percentMito', 'percentRibo']:
                i = f"{self._defaultAssay}_{i}"
                if i in self.cells.columns:
                    attrs.append(i)

        attrs_used = []
        for i in attrs:
            if i not in self.cells.columns:
                logger.warning(f"{i} not found in cell metadata. Will ignore {i} for filtering")
                continue
            a = self.cells.fetch_all(i)
            dist = norm(np.median(a), np.std(a))
            self.filter_cells(attrs=[i], lows=[dist.ppf(min_p)], highs=[dist.ppf(max_p)])
            attrs_used.append(i)

        if show_qc_plots:
            self.plot_cells_dists(cols=attrs_used, sup_title="Pre-filtering distribution")
            self.plot_cells_dists(cols=attrs_used, cell_key='I', color='coral',
                                  sup_title="Post-filtering distribution")

    def mark_hvgs(self, *, from_assay: str = None, cell_key: str = None, min_cells: int = None, top_n: int = 500,
                  min_var: float = -np.Inf, max_var: float = np.Inf,
                  min_mean: float = -np.Inf, max_mean: float = np.Inf,
                  n_bins: int = 200, lowess_frac: float = 0.1,
                  blacklist: str = "^MT-|^RPS|^RPL|^MRPS|^MRPL|^CCN|^HLA-|^H2-|^HIST",
                  show_plot: bool = True, hvg_key_name: str = 'hvgs', **plot_kwargs) -> None:
        """
        Identify and mark genes as highly variable genes (HVGs). This is a critical and required feature selection step
        and is only applicable to RNAassay type of assays.

        Args:
            from_assay: Assay to use for graph creation. If no value is provided then `defaultAssay` will be used
            cell_key: Cells to use for HVG selection. By default all cells with True value in 'I' will be used.
                      The provided value for `cell_key` should be a column in cell metadata table with boolean values.
            min_cells: Minimum number of cells where a gene should have non-zero expression values for it to be
                       considered a candidate for HVG selection. Large values for this parameter might make it difficult
                       to identify rare populations of cells. Very small values might lead to higher signal to noise
                       ratio in the selected features. By default, a value is set assuming smallest population has no
                       less than 1% of all cells. So for example, if you have 1000 cells (as per cell_key parameter)
                       then `min-cells` will be set to 10.
            top_n: Number of top most variable genes to be set as HVGs. This value is ignored if a value is provided
                   for `min_var` parameter. (Default: 500)
            min_var: Minimum variance threshold for HVG selection. (Default: -Infinity)
            max_var: Maximum variance threshold for HVG selection. (Default: Infinity)
            min_mean: Minimum mean value of expression threshold for HVG selection. (Default: -Infinity)
            max_mean: Maximum mean value of expression threshold for HVG selection. (Default: Infinity)
            n_bins: Number of bins into which the mean expression is binned. (Default: 200)
            lowess_frac: Between 0 and 1. The fraction of the data used when estimating the fit between mean and
                         variance. This is same as `frac` in statsmodels.nonparametric.smoothers_lowess.lowess
                         (Default: 0.1)
            blacklist: This is a regular expression (regex) string that can be used to exclude genes from being marked
                       as HVGs. By default we exclude mitochondrial, ribosomal, some cell-cycle related, histone and
                       HLA genes. (Default: '^MT- | ^RPS | ^RPL | ^MRPS | ^MRPL | ^CCN | ^HLA- | ^H2- | ^HIST' )
            show_plot: If True then a diagnostic scatter plot is shown with HVGs highlighted. (Default: True)
            hvg_key_name: Base label for HVGs in the features metadata column. The value for
                          'cell_key' parameter is prepended to this value. (Default value: 'hvgs')
            plot_kwargs: These named parameters are passed to plotting.plot_mean_var

        Returns:
            None
        """

        if cell_key is None:
            cell_key = 'I'
        assay: RNAassay = self._get_assay(from_assay)
        if type(assay) != RNAassay:
            raise TypeError(f"ERROR: This method of feature selection can only be applied to RNAassay type of assay. "
                            f"The provided assay is {type(assay)} type")
        if min_cells is None:
            min_cells = int(0.01 * self.cells.N)
            logger.info(f"Setting `min_cells` to {min_cells}. Only those genes that are present in atleast this number "
                        f"of cells will be considered HVGs.")
        assay.mark_hvgs(cell_key, min_cells, top_n, min_var, max_var, min_mean, max_mean,
                        n_bins, lowess_frac, blacklist, hvg_key_name, show_plot, **plot_kwargs)

    def mark_prevalent_peaks(self, *, from_assay: str = None, cell_key: str = None, top_n: int = 10000,
                             prevalence_key_name: str = 'prevalent_peaks') -> None:
        """
        Feature selection method for ATACassay type assays.

        This method first calculates prevalence of each peak by computing sum of TF-IDF normalized values for each peak
        and then marks `top_n` peaks with highest prevalence as prevalent peaks.

        Args:
            from_assay: Assay to use for graph creation. If no value is provided then `defaultAssay` will be used
            cell_key: Cells to use for selection of most prevalent peaks. By default all cells with True value in
                      'I' will be used. The provided value for `cell_key` should be a column in cell metadata table
                      with boolean values.
            top_n: Number of top prevalent peaks to be selected. This value is ignored if a value is provided
                   for `min_var` parameter. (Default: 500)
            prevalence_key_name: Base label for marking prevalent peaks in the features metadata column. The value for
                                'cell_key' parameter is prepended to this value. (Default value: 'prevalent_peaks')

        Returns:
            None
        """
        if cell_key is None:
            cell_key = 'I'
        assay: ATACassay = self._get_assay(from_assay)
        if type(assay) != ATACassay:
            raise TypeError(f"ERROR: This method of feature selection can only be applied to ATACassay type of assay. "
                            f"The provided assay is {type(assay)} type")
        assay.mark_prevalent_peaks(cell_key, top_n, prevalence_key_name)

    def run_marker_search(self, *, from_assay: str = None, group_key: str = None, cell_key: str = None,
                          threshold: float = 0.25, gene_batch_size: int = 50) -> None:
        """
        Identifies group specific features for a given assay.

        Please check out the ``find_markers_by_rank`` function for further details of how marker features for groups
        are identified. The results are saved into the Zarr hierarchy under `markers` group.

        Args:
            from_assay: Name of the assay to be used. If no value is provided then the default assay will be used.
            group_key: Required parameter. This has to be a column name from cell metadata table. This column dictates
                       how the cells will be grouped. Usually this would be a column denoting cell clusters.
            cell_key: To run the test on specific subset of cells, provide the name of a boolean column in
                        the cell metadata table. (Default value: 'I')
            threshold: This value dictates how specific the feature value has to be in a group before it is considered a
                       marker for that group. The value has to be greater than 0 but less than or equal to 1
                       (Default value: 0.25)
            gene_batch_size: Number of genes to be loaded in memory at a time. All cells (from ell_key) are loaded for
                             these number of cells at a time.

        Returns:
            None
        """
        from .markers import find_markers_by_rank

        if group_key is None:
            raise ValueError("ERROR: Please provide a value for `group_key`. This should be the name of a column from "
                             "cell metadata object that has information on how cells should be grouped.")
        if cell_key is None:
            cell_key = 'I'
        assay = self._get_assay(from_assay)
        markers = find_markers_by_rank(assay, group_key, cell_key, self.nthreads, threshold, gene_batch_size)
        z = self.z[assay.name]
        slot_name = f"{cell_key}__{group_key}"
        if 'markers' not in z:
            z.create_group('markers')
        group = z['markers'].create_group(slot_name, overwrite=True)
        for i in markers:
            g = group.create_group(i)
            vals = markers[i]
            if len(vals) != 0:
                create_zarr_obj_array(g, 'names', list(vals.index))
                g_s = create_zarr_dataset(g, 'scores', (10000,), float, vals.values.shape)
                g_s[:] = vals.values
        return None

    def get_markers(self, *, from_assay: str = None, cell_key: str = None, group_key: str = None,
                    group_id: Union[str, int] = None) -> pd.DataFrame:
        """
        Returns a table of markers features obtained through `run_marker_search` for a given group.

        The table contains names of marker features and feature ids are used as table index.

        Args:
            from_assay: Name of assay to be used. If no value is provided then the default assay will be used.
            cell_key: To run run the the test on specific subset of cells, provide the name of a boolean column in
                        the cell metadata table.
            group_key: Required parameter. This has to be a column name from cell metadata table.
                       Usually this would be a column denoting cell clusters. Please use the same value as used
                       when ran `run_marker_search`
            group_id: This is one of the value in `group_key` column of cell metadata.
                      Results are returned for this group

        Returns:
            Pandas dataframe with marker feature names and scores
        """

        if cell_key is None:
            cell_key = 'I'
        if group_key is None:
            raise ValueError(f"ERROR: Please provide a value for group_key. "
                             f"This should be same as used for `run_marker_search`")
        assay = self._get_assay(from_assay)
        try:
            g = assay.z['markers'][f"{cell_key}__{group_key}"]
        except KeyError:
            raise KeyError("ERROR: Couldnt find the location of markers. Please make sure that you have already called "
                           "`run_marker_search` method with same value of `cell_key` and `group_key`")
        if group_id is None:
            raise ValueError(f"ERROR: Please provide a value for `group_id` parameter. The value can be one of these: "
                             f"{list(g.keys())}")
        df = pd.DataFrame([g[group_id]['names'][:], g[group_id]['scores'][:]],
                          index=['ids', 'score']).T.set_index('ids')
        id_idx = assay.feats.get_index_by(df.index, 'ids')
        if len(id_idx) != df.shape[0]:
            logger.warning("Internal error in fetching names of the features IDs")
            return df
        df['names'] = assay.feats.fetch_all('names')[id_idx]
        return df

    def export_markers_to_csv(self, *, from_assay: str = None, cell_key: str = None, group_key: str = None,
                              csv_filename: str = None) -> None:
        """
        Export markers of each cluster/group to a CSV file where each column contains the marker names sorted by
        score (descending order, highest first). This function does not export the scores of markers as they can be
        obtained using `get_markers` function.

        Args:
            from_assay: Name of assay to be used. If no value is provided then the default assay will be used.
            cell_key: To run run the the test on specific subset of cells, provide the name of a boolean column in
                        the cell metadata table.
            group_key: Required parameter. This has to be a column name from cell metadata table.
                       Usually this would be a column denoting cell clusters. Please use the same value as used
                       when ran `run_marker_search`
            csv_filename: Required parameter. Name, with path, of CSV file where the marker table is to be saved.

        Returns:

        """
        # Not testing the values of from_assay and cell_key because they will be tested in `get_markers`
        if group_key is None:
            raise ValueError(f"ERROR: Please provide a value for group_key. "
                             f"This should be same as used for `run_marker_search`")
        if csv_filename is None:
            raise ValueError("ERROR: Please provide a value for parameter `csv_filename`")
        clusters = self.cells.fetch(group_key)
        markers_table = {}
        for group_id in sorted(set(clusters)):
            try:
                m = self.get_markers(from_assay=from_assay, cell_key=cell_key,
                                     group_key=group_key, group_id=group_id)
                markers_table[group_id] = m['names'].reset_index(drop=True)
            except KeyError:
                markers_table[group_id] = pd.Series([])
        pd.DataFrame(markers_table).fillna('').to_csv(csv_filename, index=False)
        return None

    def run_cell_cycle_scoring(self, *, from_assay: str = None, cell_key: str = None,
                               s_genes: List[str] = None, g2m_genes: List[str] = None,
                               n_bins: int = 50, rand_seed: int = 4466, s_score_label: str = 'S_score',
                               g2m_score_label: str = 'G2M_score', phase_label: str = 'cell_cycle_phase'):
        """
        Computes S and G2M phase scores by taking into account the average expression of S and G2M phase genes
        respectively. Following steps are taken for each phase:
        - Average expression of all the genes in across `cell_key` cells is calculated
        - The log average expression is divided in `n_bins` bins
        - A control set of genes is identified by sampling genes from same expression bins where phase's genes are
        present.
        - The average expression of phase genes (Ep) and control genes (Ec) is calculated per cell.
        - A phase score is calculated as: Ep-Ec
        Cell cycle phase is assigned to each cell based on following rule set:
        - G1 phase: S score < -1 > G2M sore
        - S phase: S score > G2M score
        - G2M phase: G2M score > S score

        Args:
            from_assay: Name of assay to be used. If no value is provided then the default assay will be used.
            cell_key: Cell key. Should be same as the one that was used in the desired graph. (Default value: 'I')
            s_genes: A list of S phase genes. If not provided then Scarf loads pre-saved genes accessible at
                     `scarf.bio_data.s_phase_genes`
            g2m_genes: A list of G2M phase genes. If not provided then Scarf loads pre-saved genes accessible at
                     `scarf.bio_data.g2m_phase_genes`
            n_bins: Number of bins into which average expression of genes is divided.
            rand_seed: A random values to set seed while sampling cells from a cluster randomly. (Default value: 4466)
            s_score_label: A base label for saving the S phase scores into a cell metadata column
                           (Default value: 'S_score')
            g2m_score_label: A base label for saving the G2M phase scores into a cell metadata column
                           (Default value: 'G2M_score')
            phase_label: A base label for saving the inferred cell cycle phase into a cell metadata column
                           (Default value: 'cell_cycle_phase')

        Returns:

        """
        if from_assay is None:
            from_assay = self._defaultAssay
        assay = self._get_assay(from_assay)
        if cell_key is None:
            cell_key = 'I'
        if s_genes is None:
            from .bio_data import s_phase_genes
            s_genes = list(s_phase_genes)
        if g2m_genes is None:
            from .bio_data import g2m_phase_genes
            g2m_genes = list(g2m_phase_genes)
        control_size = min(len(s_genes), len(g2m_genes))

        s_score = assay.score_features(s_genes, cell_key, control_size, n_bins, rand_seed)
        s_score_label = self._col_renamer(from_assay, cell_key, s_score_label)
        self.cells.insert(s_score_label, s_score, key=cell_key, overwrite=True)

        g2m_score = assay.score_features(g2m_genes, cell_key, control_size, n_bins, rand_seed)
        g2m_score_label = self._col_renamer(from_assay, cell_key, g2m_score_label)
        self.cells.insert(g2m_score_label, g2m_score, key=cell_key, overwrite=True)

        phase = pd.Series(['S' for _ in range(self.cells.fetch(cell_key).sum())])
        phase[g2m_score > s_score] = 'G2M'
        phase[(g2m_score < 0) & (s_score < 0)] = 'G1'
        phase_label = self._col_renamer(from_assay, cell_key, phase_label)
        self.cells.insert(phase_label, phase.values, key=cell_key, overwrite=True)

<<<<<<< HEAD
    def make_subset(self, cell_key: str, out_zarr_name: str, overwrite_existing: bool = False,
                    reset_cell_filter: bool = True) -> None:
        """
        Split Zarr file using a subset of cells.

        Args:
            cell_key: Name of a boolean column in cell metadata. The cells with with value True are included in the
                      subset.
            out_zarr_name: Path of output Zarr files containing only a subset of cells.
            overwrite_existing: If True, then overwrites the existing data. (Default value: False)
            reset_cell_filter: If True, then the cell filtering information is removed, i.e. even the filtered out cells
                               are set as True as in the 'I' column. To keep the filtering information set the value for
                               this parameter to False. (Default value: True)

        Returns:
            None
        """

        from .writers import create_zarr_count_assay

        cell_idx = self.cells.active_index(cell_key)
        n_cells = len(cell_idx)

        if self.z.store.path == os.path.abspath(out_zarr_name):
            logger.error("You are trying to overwrite the current Zarr file itself with the subset. "
                         "This is not allowed. Please change the name/path of output file, by supplying a different "
                         "value to `out_zarr_name` parameter. No subsetting was performed")
            return None

        if os.path.isdir(out_zarr_name) and overwrite_existing is False:
            logger.error("Zarr file with name: {} already exists.\nIf you want to overwrite it then please set "
                         "overwrite_existing to True. No subsetting was performed.")
            return None

        outz = zarr.open(out_zarr_name, mode='w')

        for assay_name in self.assayNames:
            assay = self._get_assay(assay_name)
            create_zarr_count_assay(outz, assay_name, assay.rawData.chunksize, n_cells,
                                    assay.feats.fetch_all('ids'), assay.feats.fetch_all('names'), assay.rawData.dtype)

        g = outz.create_group('cellData')

        for i in self.cells.columns:
            if i in ['I'] and reset_cell_filter:
                create_zarr_obj_array(g, 'I', [True for _ in range(n_cells)], 'bool')
                continue
            if i not in ['ids', 'I', 'names']:
                name = f"orig_{i}"
            else:
                name = i
            v = self.cells.fetch(i, cell_key)
            create_zarr_obj_array(g, name, v, dtype=v.dtype)

        for assay_name in self.assayNames:
            assay = self._get_assay(assay_name)
            store = outz[f"{assay_name}/counts"]
            s, e, = 0, 0
            for a in tqdm(assay.rawData[cell_idx].blocks,
                          desc=f"Subsetting assay: {assay_name}", total=assay.rawData.numblocks[0]):
                if a.shape[0] > 0:
                    e += a.shape[0]
                    store[s:e] = a.compute()
                    s = e

=======
>>>>>>> a7d7cd62
    def make_bulk(self, from_assay: str = None, group_key: str = None, pseudo_reps: int = 3, null_vals: list = None,
                  random_seed: int = 4466) -> pd.DataFrame:
        """
        Merge data from cells to create a bulk profile.

        Args:
            from_assay: Name of assay to be used. If no value is provided then the default assay will be used.
            group_key: Name of the column in cell metadata table to be used for grouping cells.
            pseudo_reps: Within each group, cells will randomly be split into `pseudo_reps` partitions. Each partition
                         is considered a pseudo-replicate. (Default value: 3)
            null_vals: Values to be considered as missing values in the `group_key` column. These values will be
            random_seed: A random values to set seed while creating `pseudo_reps` partitions cells randomly.

        Returns:

        """

        def make_reps(v, n_reps: int, seed: int):
            v = list(v)
            np.random.seed(seed)
            shuffled_idx = np.random.choice(v, len(v), replace=False)
            rep_idx = np.array_split(shuffled_idx, n_reps)
            return [sorted(x) for x in rep_idx]

        if pseudo_reps < 1:
            pseudo_reps = 1
        if null_vals is None:
            null_vals = [-1]
        assay = self._get_assay(from_assay)
        if group_key is None:
            raise ValueError("ERROR: Please provide a value for `group_key` parameter")
        groups = self.cells.fetch_all(group_key)

        vals = {}
        for g in tqdm(sorted(set(groups))):
            if g in null_vals:
                continue
            rep_indices = make_reps(np.where(groups == g)[0], pseudo_reps, random_seed)
            for n, idx in enumerate(rep_indices):
                vals[f"{g}_Rep{n + 1}"] = controlled_compute(assay.rawData[idx].sum(axis=0), self.nthreads)
        vals = pd.DataFrame(vals)
        vals = vals[(vals.sum(axis=1) != 0)]
        vals['names'] = pd.Series(assay.feats.fetch_all('names')).reindex(vals.index).values
        vals.index = pd.Series(assay.feats.fetch_all('ids')).reindex(vals.index).values
        return vals

    def to_anndata(self, from_assay: str = None, cell_key: str = None, layers: dict = None):
        """
        Writes an assay of the Zarr hierarchy to AnnData file format.

        Args:
            from_assay: Name of assay to be used. If no value is provided then the default assay will be used.
            cell_key: Name of column from cell metadata that has boolean values. This is used to subset cells
            layers: A mapping of layer names to assay names. Ex. {'spliced': 'RNA', 'unspliced': 'URNA'}. The raw data
                    from the assays will be stored as sparse arrays in the corresponding layer in anndata.

        Returns: anndata object

        """
        try:

            # noinspection PyPackageRequirements
            from anndata import AnnData
        except ImportError:
            logger.error("Package anndata is not installed because its an optional dependency. "
                         "Install via `pip install anndata` or `conda install anndata -c conda-forge`")
            return None

        if cell_key is None:
            cell_key = 'I'
        assay = self._get_assay(from_assay)
        df = self.cells.to_pandas_dataframe(self.cells.columns, key=cell_key)
        obs = df.reset_index(drop=True).set_index('ids')
        df = assay.feats.to_pandas_dataframe(assay.feats.columns)
        var = df.set_index('names').rename(columns={'ids': 'gene_ids'})
        adata = AnnData(assay.to_raw_sparse(cell_key), obs=obs, var=var)
        if layers is not None:
            for layer, assay_name in layers.items():
                adata.layers[layer] = self._get_assay(assay_name).to_raw_sparse(cell_key)
        return adata

    def show_zarr_tree(self, start='/', depth=None) -> None:
        """
        Prints the Zarr hierarchy of the DataStore.

        Args:
            start:
            depth:

        Returns:
            None

        """
        if depth is None:
            print(self.z[start].tree(expand=True))
        else:
            print(self.z[start].tree(expand=True, level=depth))

    def plot_cells_dists(self, from_assay: str = None, cols: List[str] = None, cell_key: str = None,
                         group_key: str = None, color: str = 'steelblue', cmap: str = 'tab20',
                         fig_size: tuple = None, label_size: float = 10.0, title_size: float = 10.0,
                         sup_title: str = None, sup_title_size: float = 12.0, scatter_size: float = 1.0,
                         max_points: int = 10000, show_on_single_row: bool = True) -> None:
        """
        Makes violin plots of the distribution of values present in cell metadata. This method is designed to
        distribution of nCounts, nFeatures, percentMito and percentRibo cell attrbutes.

        Args:
            from_assay: Name of assay to be used. If no value is provided then the default assay will be used.
            cols: Column names from cell metadata table to be used for plotting. Be default, nCounts, nFeatures,
                  percentMito and percentRibo columns are chosen.
            cell_key: One of the columns from cell metadata table that indicates the cells to be used for plotting.
                      The values in the chosen column should be boolean (Default value: 'I')
            group_key: A column name from cell metadata table that indicates how cells should be grouped. This can be
                       any column that has either boolean or categorical values. By default, no grouping will be
                       performed (Default value: None)
            color: Face color of the violin plots. The value can be valid matplotlib named colour. This is used only
                   when there is a single group. (Default value: 'steelblue')
            cmap: A matplotlib colormap to be used to color different groups. (Default value: 'tab20')
            fig_size: A tuple of figure width and figure height (Default value:  Automatically determined by `plot_qc`)
            label_size: The font size of y-axis labels (Default value: 10.0)
            title_size: The font size of title. Median value is printed as title of each violin plot
                        (Default value: 10.0)
            sup_title: The title for complete figure panel (Default value: 12.0 )
            sup_title_size: The font size of title for complete figure panel (Default value: 12.0 )
            scatter_size: Size of each point in the violin plot (Default value: 1.0)
            max_points: Maximum number of points to display over violin plot. Random uniform sampling will be performed
                        to bring down the number of datapoints to this value. This does not effect the violin plot.
                        (Default value: 10000)
            show_on_single_row: Show all subplots in a single row. It might be useful to set this to False if you have
                                too many groups within each subplot (Default value: True)

        Returns:
            None

        """

        from .plots import plot_qc

        if from_assay is None:
            from_assay = self._defaultAssay
        if cell_key is None:
            # Show all cells
            pass

        if cols is not None:
            if type(cols) != list:
                raise ValueError("ERROR: 'cols' argument must be of type list")
            plot_cols = []
            for i in cols:
                if i in self.cells.columns:
                    if i not in plot_cols:
                        plot_cols.append(i)
                else:
                    logger.warning(f"{i} not found in cell metadata")
        else:
            cols = ['nCounts', 'nFeatures', 'percentMito', 'percentRibo']
            cols = [f"{from_assay}_{x}" for x in cols]
            plot_cols = [x for x in cols if x in self.cells.columns]

        debug_print_cols = '\n'.join(plot_cols)
        logger.debug(f"(plot_cells_dists): Will plot following columns: {debug_print_cols}")

        df = self.cells.to_pandas_dataframe(plot_cols)
        if group_key is not None:
            df['groups'] = self.cells.to_pandas_dataframe([group_key])
        else:
            df['groups'] = np.zeros(len(df))
        if cell_key is not None:
            idx = self.cells.active_index(cell_key)
            df = df.reindex(idx)

        plot_qc(df, color=color, cmap=cmap, fig_size=fig_size, label_size=label_size, title_size=title_size,
                sup_title=sup_title, sup_title_size=sup_title_size, scatter_size=scatter_size,
                max_points=max_points, show_on_single_row=show_on_single_row)
        return None

    def plot_layout(self, *, from_assay: str = None, cell_key: str = None,
                    layout_key: str = None, color_by: str = None, subselection_key: str = None,
                    size_vals=None, clip_fraction: float = 0.01,
                    width: float = 6, height: float = 6, default_color: str = 'steelblue',
                    cmap=None, color_key: dict = None, mask_values: list = None,
                    mask_name: str = 'NA', mask_color: str = 'k', point_size: float = 10,
                    do_shading: bool = False, shade_npixels: int = 1000, shade_sampling: float = 0.1,
                    shade_min_alpha: int = 10, spread_pixels: int = 1, spread_threshold: float = 0.2,
                    ax_label_size: float = 12, frame_offset: float = 0.05, spine_width: float = 0.5,
                    spine_color: str = 'k', displayed_sides: tuple = ('bottom', 'left'),
                    legend_ondata: bool = True, legend_onside: bool = True, legend_size: float = 12,
                    legends_per_col: int = 20, marker_scale: float = 70, lspacing: float = 0.1,
                    cspacing: float = 1, shuffle_df: bool = False, sort_values: bool = False,
                    savename: str = None, save_dpi: int = 300,
                    ax=None, fig=None, force_ints_as_cats: bool = True, scatter_kwargs: dict = None):
        """
        Create a scatter plot with a chosen layout. The methods fetches the coordinates based from
        the cell metadata columns with `layout_key` prefix. DataShader library is used to draw fast
        rasterized image is `do_shading` is True. This can be useful when large number of cells are
        present to quickly render the plot and avoid over-plotting.
        The description of shading parameters has mostly been copied from the Datashader API that can be found here:
        https://holoviews.org/_modules/holoviews/operation/datashader.html

        Args:
            from_assay: Name of assay to be used. If no value is provided then the default assay will be used.
            cell_key: One of the columns from cell metadata table that indicates the cells to be used.
                      The values in the chosen column should be boolean (Default value: 'I')
            layout_key: A prefix to cell metadata columns that contains the coordinates for the 2D layout of the cells.
                        For example, 'RNA_UMAP' or 'RNA_tSNE'
            color_by: One of the columns of the metadata table or a feature names (for example gene, GATA2).
                      (Default: None)
            subselection_key: A column from cell metadata table to be used to show only a subselection of cells. This
                              key can be used to hide certain cells from a 2D layout. (Default value: None)
            size_vals: An array of values to be used to set sizes of each cell's datapoint in the layout.
                       By default all cells are of same size determined by `point_size` parameter.
                       Has no effect if `do_shading` is True (Default value: None)
            clip_fraction: Same as `clip_fraction` parameter of 'get_cell_vals' method. This value is multiplied by 100
                           and the percentiles are soft-clipped from either end. (Default value: 0)
            width: Figure width (Default value: 6)
            height: Figure height (Default value: 6)
            default_color: A default color for the cells. (Default value: steelblue)
            cmap: A matplotlib colourmap to be used to colour categorical or continuous values plotted on the cells.
                  (Default value: tab20 for categorical variables and cmocean.deep for continuous variables)
            color_key: A custom colour map for cells. These can be used for categorical variables only. The keys in this
                       dictionary should be the category label as present in the `color_by` column and values should be
                       valid matplotlib colour names or hex codes of colours. (Default value: None)
            mask_values: These can a subset of categorical variables that are present in `color_by` which you would like
                         to mask away. These values would be combined under a same label (`mask_name`) and will be given
                         same colour (`mask_color`)
            mask_name: Label to replace the masked value labels. (Default value : None)
            mask_color: Color to be used for masked values. This should be a valid matplotlib named colour or a hexcode
                        of a colour. (Default value: 'k')
            point_size: Size of each scatter point. This is overridden if `size_vals` is provided. Has no effect if
                        `do_shading` is True. (Default value: 10)
            do_shading: Sets shading mode on/off. If shading mode is off (default) then matplotlib's scatter function is
                        is used otherwise a rasterized image is generated using datashader library. Turn this on if you
                        have more than 100K cells to improve render time and also to avoid issues with overplotting.
                        (Default value: False)
            shade_npixels: Number of pixels to rasterize (for both height and width). This controls the resolution of
                           the figure. Adjust this according to the size of the image you want to generate.
                           (Default value: 1000)
            shade_sampling: Specifies the smallest allowed sampling interval along the x and y axis. Larger values will
                            lead loss of resolution (Default value: 0.1)
            shade_min_alpha: The minimum alpha value to use for non-empty pixels when doing colormapping, in [0, 255].
                             Use a higher value to avoid undersaturation, i.e. poorly visible low-value datapoints, at
                             the expense of the overall dynamic range. (Default value: 10)
            spread_pixels: Maximum number of pixels to spread on all sides (Default value: 1)
            spread_threshold:  When spreading, determines how far to spread. Spreading starts at 1 pixel, and stops
                               when the fraction of adjacent non-empty pixels reaches this threshold. Higher values
                               give more spreading, up to the `spread_pixels` allowed. (Default value: 0.2)
            ax_label_size: Font size for the x and y axis labels. (Default value: 12)
            frame_offset: Extend the x and y axis limits by this fraction (Default value: 0.05)
            spine_width: Line width of the displayed spines (Default value: 0.5)
            spine_color: Colour of the displayed spines.  (Default value: 'k')
            displayed_sides: Determines which figure spines are chosen. The spines to be shown can be supplied as a
                             tuple. The options are: top, bottom, left and right. (Default value: ('bottom', 'left) )
            legend_ondata: Whether to show category labels on the data (scatter points). The position of the label is
                           the centroid of the corresponding values. Has no effect if `color_by` has continuous values.
                           (Default value: True)
            legend_onside: Whether to draw a legend table on the side of the figure. (Default value: True)
            legend_size: Font size of the legend text. (Default value: 12)
            legends_per_col: Number of legends to be used on each legend column. This value determines how many legend
                             legend columns will be drawn (Default value: 20)
            marker_scale: The relative size of legend markers compared with the originally drawn ones.
                          (Default value: 70)
            lspacing: The vertical space between the legend entries. Measured in font-size units. (Default value: 0.1)
            cspacing: The spacing between columns. Measured in font-size units. (Default value: 1)
            savename: Path where the rendered figure is to be saved. The format of the saved image depends on the
                      the extension present in the parameter value. (Default value: None)
            save_dpi: DPI when saving figure (Default value: 300)
            shuffle_df: Shuffle the order of cells in the plot (Default value: False)
            sort_values: Sort the values before plotting. Setting True will cause the datapoints with
                         (cells) with larger values to be plotted over the ones with lower values.
                         (Default value: False)
            ax: An instance of Matplotlib's Axes object. This can be used to to plot the figure into an already
                created axes. It is ignored if `do_shading` is set to True. (Default value: None)
            fig: An instance of Matplotlib Figure. This is required to draw colorbar for continuous values. It is
                 ignored if `do_shading` is set to True. (Default value: None)
            force_ints_as_cats: Force integer labels in `color_by` as categories. If False, then integer will be
                                treated as continuous variables otherwise as categories. This effects how colourmaps
                                are chosen and how legends are rendered. Set this to False if you are large number of
                                unique integer entries (Default: True)
            scatter_kwargs: Keyword argument to be passed to matplotlib's scatter command

        Returns:
            None

        """

        # TODO: add support for subplots
        # TODO: add support for different kinds of point markers
        # TODO: add support for cell zorder randomization

        from .plots import plot_scatter, shade_scatter

        if from_assay is None:
            from_assay = self._defaultAssay
        if cell_key is None:
            cell_key = 'I'
        if layout_key is None:
            raise ValueError("Please provide a value for `layout_key` parameter.")
        if clip_fraction >= 0.5:
            raise ValueError("ERROR: clip_fraction cannot be larger than or equal to 0.5")
        x = self.cells.fetch(f'{layout_key}1', cell_key)
        y = self.cells.fetch(f'{layout_key}2', cell_key)
        if color_by is not None:
            v = self.get_cell_vals(from_assay=from_assay, cell_key=cell_key, k=color_by,
                                   clip_fraction=clip_fraction)
        else:
            color_by = 'vc'
            v = np.ones(len(x)).astype(int)
        df = pd.DataFrame({f'{layout_key} 1': x, f'{layout_key} 2': y, color_by: v})
        if size_vals is not None:
            if len(size_vals) != len(x):
                raise ValueError("ERROR: `size_vals` is not of same size as layout_key")
            df['s'] = size_vals
        if subselection_key is not None:
            idx = self.cells.fetch(subselection_key, cell_key)
            if idx.dtype != bool:
                logger.warning(f"`subselection_key` {subselection_key} is not bool type. Will not sub-select")
            else:
                df = df[idx]
        if shuffle_df:
            df = df.sample(frac=1)
        if sort_values:
            df = df.sort_values(by=color_by)
        if do_shading:
            return shade_scatter(df, width, shade_npixels, shade_sampling, spread_pixels, spread_threshold,
                                 shade_min_alpha, cmap, color_key, mask_values, mask_name, mask_color,
                                 ax_label_size, frame_offset, spine_width, spine_color, displayed_sides,
                                 legend_ondata, legend_onside, legend_size, legends_per_col, marker_scale,
                                 lspacing, cspacing, savename, save_dpi, force_ints_as_cats)
        else:
            return plot_scatter(df, ax, fig, width, height, default_color, cmap, color_key,
                                mask_values, mask_name, mask_color, point_size,
                                ax_label_size, frame_offset, spine_width, spine_color, displayed_sides,
                                legend_ondata, legend_onside, legend_size, legends_per_col, marker_scale,
                                lspacing, cspacing, savename, save_dpi, force_ints_as_cats, scatter_kwargs)

    def plot_cluster_tree(self, *, from_assay: str = None, cell_key: str = None, feat_key: str = None,
                          cluster_key: str = None, fill_by_value: str = None, force_ints_as_cats: bool = True,
                          width: float = 1, lvr_factor: float = 0.5, vert_gap: float = 0.2,
                          min_node_size: float = 10, node_size_multiplier: float = 1e4, node_power: float = 1.2,
                          root_size: float = 100, non_leaf_size: float = 10,
                          show_labels: bool = True, fontsize: float = 10,
                          root_color: str = '#C0C0C0', non_leaf_color: str = 'k', cmap='tab20', color_key: dict = None,
                          edgecolors: str = 'k', edgewidth: float = 1, alpha: float = 0.7, figsize=(5, 5),
                          ax=None, show_fig: bool = True, savename: str = None, save_dpi: int = 300):
        """
        Plots a hierarchical layout of the clusters detected using `run_clustering` in a binary tree form. This helps
        evaluate the relationships between the clusters. This figure can complement embeddings likes tSNE where
        global distances are not preserved. The plot shows clusters as coloured nodes and the nodes are sized
        proportionally to the number of cells within the clusters. Root and branching nodes are shown to visually
        track the branching pattern of the tree. This figure is not scaled, i.e. the distances between the nodes are
        meaningless and only the branching pattern of the nodes must be evaluated.

        https://epidemicsonnetworks.readthedocs.io/en/latest/functions/EoN.hierarchy_pos.html

        Args:
            color_key: A custom colour map for cells. These can be used for categorical variables only. The keys in this
                       dictionary should be the category label as present in the `color_by` column and values should be
                       valid matplotlib colour names or hex codes of colours. (Default value: None)
            force_ints_as_cats: Force integer labels in `color_by` as categories. If False, then integer will be
                                treated as continuous variables otherwise as categories. This effects how colourmaps
                                are chosen and how legends are rendered. Set this to False if you are large number of
                                unique integer entries (Default: True)
            fill_by_value: ..
            from_assay: Name of assay to be used. If no value is provided then the default assay will be used.
            cell_key: One of the columns from cell metadata table that indicates the cells to be used.
                      Should be same as the one that was used in one of the `run_clustering` calls for the given assay.
                      The values in the chosen column should be boolean (Default value: 'I')
            feat_key: Feature key. Should be same as the one that was used in `run_clustering` calls for the
                      given assay. By default the latest used feature for the given assay will be used.
            cluster_key: Should be one of the columns from cell metadata table that contains the output of
                         `run_clustering` method. For example if chosen assay is `RNA` and default value for `label`
                         parameter was used in `run_clustering` then `cluster_key` can be 'RNA_cluster'
            width: Horizontal space allocated for the branches. Larger values may disrupt the hierarchical layout of
                   the cells (Default value: 1)
            lvr_factor: Leaf vs root factor. Controls the relative nodes horizontal spacing between as one moves up or
                        down the tree. Higher values will cause terminal nodes to be more spread out at cost of nodes
                        closer to the root and vice versa. (Default value: 0.5)
            vert_gap: Gap between levels of hierarchy (Default value: 0.2)
            min_node_size: Minimum size of a node (Default value: 10 )
            node_size_multiplier: Size of each leaf node is increased by this factor (Default value: 1e4)
            node_power: The number of cells within each cluster is raised to this value to scale up the node size.
                        (Default value: 1.2)
            root_size: Size of the root node (Default value: 100)
            non_leaf_size: Size of the nodes that represent branch points in the tree (Default value: 10)
            show_labels: Whether to show the cluster labels on the cluster nodes (Default value: True)
            fontsize: Font size of cluster labels. Only used when `do_label` is True (Default value: 10)
            root_color: Colour for root node. Acceptable values are  Matplotlib named colours or hexcodes for colours.
                        (Default value: '#C0C0C0')
            non_leaf_color: Colour for branchpoint nodes. Acceptable values are  Matplotlib named colours or hexcodes
                            for colours. (Default value: 'k')
            cmap: A colormap to be used to colour cluster nodes. Should be one of Matplotlib colourmaps.
                  (Default value: 'tab20')
            edgecolors: Edge colour of circles representing nodes in the hierarchical tree (Default value: 'k)
            edgewidth:  Line width of the edges circles representing nodes in the hierarchical tree  (Default value: 1)
            alpha: Alpha level (Opacity) of the displayed nodes in the figure. (Default value: 0.7)
            figsize: A tuple with describing figure width and height (Default value: (5, 5))
            ax: An instance of Matplotlib's Axes object. This can be used to to plot the figure into an already
                created axes. (Default value: None)
            show_fig: If, False then axes object is returned rather then rendering the plot (Default value: True)
            savename: Path where the rendered figure is to be saved. The format of the saved image depends on the
                      the extension present in the parameter value. (Default value: None)
            save_dpi: DPI when saving figure (Default value: 300)

        Returns:
            None
        """

        from .plots import plot_cluster_hierarchy
        from .dendrogram import CoalesceTree, make_digraph
        from networkx import to_pandas_edgelist, DiGraph

        from_assay, cell_key, feat_key = self._get_latest_keys(from_assay, cell_key, feat_key)

        if cluster_key is None:
            raise ValueError("ERROR: Please provide a value for `cluster_key` parameter")
        clusts = self.cells.fetch(cluster_key, key=cell_key)
        graph_loc = self._get_latest_graph_loc(from_assay, cell_key, feat_key)
        dendrogram_loc = self.z[graph_loc].attrs['latest_dendrogram']
        n_clusts = len(set(clusts))
        coalesced_loc = dendrogram_loc + f"_coalesced_{n_clusts}"
        if coalesced_loc in self.z:
            subgraph = DiGraph()
            subgraph.add_edges_from(self.z[coalesced_loc + '/edgelist'][:])
            for i in self.z[coalesced_loc + '/nodelist'][:]:
                subgraph.nodes[i[0]]['nleaves'] = i[1]
                if i[2] != -1:
                    subgraph.nodes[i[0]]['partition_id'] = i[2]
        else:
            subgraph = CoalesceTree(make_digraph(self.z[dendrogram_loc][:]), clusts)
            edge_list = to_pandas_edgelist(subgraph).values
            store = create_zarr_dataset(self.z, coalesced_loc + '/edgelist', (100000,), 'u8', edge_list.shape)
            store[:] = edge_list
            node_list = []
            for i in subgraph.nodes():
                d = subgraph.nodes[i]
                p = d['partition_id'] if 'partition_id' in d else -1
                node_list.append((i, d['nleaves'], p))
            node_list = np.array(node_list)
            store = create_zarr_dataset(self.z, coalesced_loc + '/nodelist', (100000,), 'i8', node_list.shape)
            store[:] = node_list
        if fill_by_value is not None:
            color_values = self.get_cell_vals(from_assay=from_assay, cell_key=cell_key, k=fill_by_value)
        else:
            color_values = None
        plot_cluster_hierarchy(subgraph, clusts, color_values, force_ints_as_cats=force_ints_as_cats,
                               width=width, lvr_factor=lvr_factor, vert_gap=vert_gap,
                               min_node_size=min_node_size, node_size_multiplier=node_size_multiplier,
                               node_power=node_power, root_size=root_size, non_leaf_size=non_leaf_size,
                               show_labels=show_labels, fontsize=fontsize,
                               root_color=root_color, non_leaf_color=non_leaf_color, cmap=cmap,
                               color_key=color_key, edgecolors=edgecolors,
                               edgewidth=edgewidth, alpha=alpha, figsize=figsize, ax=ax, show_fig=show_fig,
                               savename=savename, save_dpi=save_dpi)

    def plot_marker_heatmap(self, *, from_assay: str = None, group_key: str = None, cell_key: str = None,
                            topn: int = 5, log_transform: bool = True, vmin: float = -1, vmax: float = 2,
                            savename: str = None, save_dpi: int = 300, **heatmap_kwargs):
        """
        Displays a heatmap of top marker gene expression for the chosen groups (usually cell clusters).

        Z-scores are calculated for each marker gene before plotting them. The groups are subjected to hierarchical
        clustering to bring groups with similar expression pattern in proximity.

        Args:
            from_assay: Name of assay to be used. If no value is provided then the default assay will be used.
            group_key: Required parameter. This has to be a column name from cell metadata table. This column dictates
                       how the cells will be grouped. This value should be same as used for `run_marker_search`
            cell_key: One of the columns from cell metadata table that indicates the cells to be used.
                     Should be same as the one that was used in one of the `run_marker_search` calls for the given
                     assay. The values in the chosen column should be boolean (Default value: 'I')
            topn: Number of markers to be displayed for each group in `group_key` column. The markers are sorted based
                  on obtained scores by `run_marker_search`. (Default value: 5)
            log_transform: Whether to log-transform the values before displaying them in the heatmap.
                           (Default value: True)
            vmin: z-scores lower than this value are ceiled to this value. (Default value: -1)
            vmax: z-scores higher than this value are floored to this value. (Default value: 2)
            savename: Path where the rendered figure is to be saved. The format of the saved image depends on the
                      the extension present in the parameter value. (Default value: None)
            save_dpi: DPI when saving figure. (Default value: 300)
            **heatmap_kwargs: Keyword arguments to be forwarded to seaborn.clustermap.

        Returns:
            None
        """
        from .plots import plot_heatmap

        assay = self._get_assay(from_assay)
        if group_key is None:
            raise ValueError("ERROR: Please provide a value for `group_key`")
        if cell_key is None:
            cell_key = 'I'
        if 'markers' not in self.z[assay.name]:
            raise KeyError("ERROR: Please run `run_marker_search` first")
        slot_name = f"{cell_key}__{group_key}"
        if slot_name not in self.z[assay.name]['markers']:
            raise KeyError(f"ERROR: Please run `run_marker_search` first with {group_key} as `group_key` and "
                           f"{cell_key} as `cell_key`")
        g = self.z[assay.name]['markers'][slot_name]
        goi = []
        for i in g.keys():
            if 'names' in g[i]:
                goi.extend(g[i]['names'][:][:topn])
        goi = np.array(sorted(set(goi)))
        cell_idx = np.array(assay.cells.active_index(cell_key))
        feat_idx = np.array(assay.feats.get_index_by(goi, 'ids'))
        feat_argsort = np.argsort(feat_idx)
        normed_data = assay.normed(cell_idx=cell_idx, feat_idx=feat_idx[feat_argsort], log_transform=log_transform)
        nc = normed_data.chunks[0]
        # FIXME: avoid conversion to dask dataframe here
        normed_data = normed_data.to_dask_dataframe()
        groups = daskarr.from_array(assay.cells.fetch(group_key, cell_key), chunks=nc).to_dask_dataframe()
        df = controlled_compute(normed_data.groupby(groups).mean(), 4)
        df = df.apply(lambda x: (x - x.mean()) / x.std(), axis=0)
        df.columns = goi[feat_argsort]
        df = df.T
        df.index = assay.feats.to_pandas_dataframe(['ids', 'names']).set_index(
            'ids').reindex(df.index)['names'].values
        # noinspection PyTypeChecker
        df[df < vmin] = vmin
        # noinspection PyTypeChecker
        df[df > vmax] = vmax
        plot_heatmap(df, savename=savename, save_dpi=save_dpi, **heatmap_kwargs)<|MERGE_RESOLUTION|>--- conflicted
+++ resolved
@@ -2271,33 +2271,7 @@
     In other words, DataStore objects provide the primary interface to interact with the data.
 
     Attributes:
-<<<<<<< HEAD
-        cells: List of cell barcodes.
-        assayNames: List of assay names in Zarr file, e. g. 'RNA' or 'ATAC'.
-        nthreads: Number of threads to use for this datastore instance.
-        z: The Zarr file (directory) used for for this datastore instance.
-=======
-        cells: list of cell barcodes
-        assayNames: list of assay names in Zarr file, e. g. 'RNA' or 'ATAC'
-        nthreads: number of threads to use for this datastore instance
-        z: the Zarr file (directory) used for for this datastore instance
-
-    Methods:
-        auto_filter_cells:
-        filter_cells:
-        get_markers:
-        make_bulk:
-        mark_hvgs:
-        mark_prevalent_peaks:
-        plot_cells_dists:
-        plot_cluster_tree:
-        plot_layout:
-        plot_marker_heatmap:
-        run_cell_cycle_scoring:
-        run_marker_search:
-        show_zarr_tree: prints the Zarr hierarchy of the DataStore
-        to_anndata: writes an assay of the Zarr hierarchy to AnnData file format
->>>>>>> a7d7cd62
+
     """
 
     def __init__(self, zarr_loc: str, assay_types: dict = None, default_assay: str = None,
@@ -2687,74 +2661,6 @@
         phase_label = self._col_renamer(from_assay, cell_key, phase_label)
         self.cells.insert(phase_label, phase.values, key=cell_key, overwrite=True)
 
-<<<<<<< HEAD
-    def make_subset(self, cell_key: str, out_zarr_name: str, overwrite_existing: bool = False,
-                    reset_cell_filter: bool = True) -> None:
-        """
-        Split Zarr file using a subset of cells.
-
-        Args:
-            cell_key: Name of a boolean column in cell metadata. The cells with with value True are included in the
-                      subset.
-            out_zarr_name: Path of output Zarr files containing only a subset of cells.
-            overwrite_existing: If True, then overwrites the existing data. (Default value: False)
-            reset_cell_filter: If True, then the cell filtering information is removed, i.e. even the filtered out cells
-                               are set as True as in the 'I' column. To keep the filtering information set the value for
-                               this parameter to False. (Default value: True)
-
-        Returns:
-            None
-        """
-
-        from .writers import create_zarr_count_assay
-
-        cell_idx = self.cells.active_index(cell_key)
-        n_cells = len(cell_idx)
-
-        if self.z.store.path == os.path.abspath(out_zarr_name):
-            logger.error("You are trying to overwrite the current Zarr file itself with the subset. "
-                         "This is not allowed. Please change the name/path of output file, by supplying a different "
-                         "value to `out_zarr_name` parameter. No subsetting was performed")
-            return None
-
-        if os.path.isdir(out_zarr_name) and overwrite_existing is False:
-            logger.error("Zarr file with name: {} already exists.\nIf you want to overwrite it then please set "
-                         "overwrite_existing to True. No subsetting was performed.")
-            return None
-
-        outz = zarr.open(out_zarr_name, mode='w')
-
-        for assay_name in self.assayNames:
-            assay = self._get_assay(assay_name)
-            create_zarr_count_assay(outz, assay_name, assay.rawData.chunksize, n_cells,
-                                    assay.feats.fetch_all('ids'), assay.feats.fetch_all('names'), assay.rawData.dtype)
-
-        g = outz.create_group('cellData')
-
-        for i in self.cells.columns:
-            if i in ['I'] and reset_cell_filter:
-                create_zarr_obj_array(g, 'I', [True for _ in range(n_cells)], 'bool')
-                continue
-            if i not in ['ids', 'I', 'names']:
-                name = f"orig_{i}"
-            else:
-                name = i
-            v = self.cells.fetch(i, cell_key)
-            create_zarr_obj_array(g, name, v, dtype=v.dtype)
-
-        for assay_name in self.assayNames:
-            assay = self._get_assay(assay_name)
-            store = outz[f"{assay_name}/counts"]
-            s, e, = 0, 0
-            for a in tqdm(assay.rawData[cell_idx].blocks,
-                          desc=f"Subsetting assay: {assay_name}", total=assay.rawData.numblocks[0]):
-                if a.shape[0] > 0:
-                    e += a.shape[0]
-                    store[s:e] = a.compute()
-                    s = e
-
-=======
->>>>>>> a7d7cd62
     def make_bulk(self, from_assay: str = None, group_key: str = None, pseudo_reps: int = 3, null_vals: list = None,
                   random_seed: int = 4466) -> pd.DataFrame:
         """
